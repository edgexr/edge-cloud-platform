// Copyright 2022 MobiledgeX, Inc
//
// Licensed under the Apache License, Version 2.0 (the "License");
// you may not use this file except in compliance with the License.
// You may obtain a copy of the License at
//
//      http://www.apache.org/licenses/LICENSE-2.0
//
// Unless required by applicable law or agreed to in writing, software
// distributed under the License is distributed on an "AS IS" BASIS,
// WITHOUT WARRANTIES OR CONDITIONS OF ANY KIND, either express or implied.
// See the License for the specific language governing permissions and
// limitations under the License.

package controller

import (
	"context"
	"encoding/json"
	"fmt"
	"io/ioutil"
	"net/http"
	"strings"
	"sync"
	"testing"
	"time"

	dme "github.com/edgexr/edge-cloud-platform/api/distributed_match_engine"
	"github.com/edgexr/edge-cloud-platform/api/edgeproto"
	"github.com/edgexr/edge-cloud-platform/pkg/ccrmdummy"
	"github.com/edgexr/edge-cloud-platform/pkg/cloudcommon"
	"github.com/edgexr/edge-cloud-platform/pkg/cloudcommon/node"
	"github.com/edgexr/edge-cloud-platform/pkg/log"
	"github.com/edgexr/edge-cloud-platform/pkg/notify"
	"github.com/edgexr/edge-cloud-platform/pkg/objstore"
	"github.com/edgexr/edge-cloud-platform/pkg/platform"
	"github.com/edgexr/edge-cloud-platform/pkg/process"
	"github.com/edgexr/edge-cloud-platform/pkg/regiondata"
	"github.com/edgexr/edge-cloud-platform/pkg/vault"
	"github.com/edgexr/edge-cloud-platform/test/testutil"
	"github.com/jarcoal/httpmock"
	"github.com/stretchr/testify/require"
	"go.etcd.io/etcd/client/v3/concurrency"
	"google.golang.org/grpc"
)

type stateTransition struct {
	triggerState   dme.CloudletState
	triggerVersion string
	expectedState  edgeproto.TrackedState
	ignoreState    bool
}

const (
	crm_v1 = "2001-01-31"
	crm_v2 = "2002-01-31"
)

var eMock *EventMock

type EventMock struct {
	names map[string][]node.EventTag
	addr  string
	mux   sync.Mutex
}

func NewEventMock(addr string) *EventMock {
	event := EventMock{}
	event.addr = addr
	event.names = make(map[string][]node.EventTag)
	return &event
}

func (e *EventMock) registerResponders(t *testing.T, mockTransport *httpmock.MockTransport) {
	// register mock responders
	api := fmt.Sprintf("%s/_template/events-log", e.addr)
	mockTransport.RegisterResponder("PUT", api,
		func(req *http.Request) (*http.Response, error) {
			return httpmock.NewStringResponse(200, "Success"), nil
		},
	)
	recordEvent := func(data []byte) {
		eData := node.EventData{}
		err := json.Unmarshal(data, &eData)
		require.Nil(t, err, "json unmarshal event data")
		require.NotEmpty(t, eData.Name, "event name exists")
		e.mux.Lock()
		e.names[strings.ToLower(eData.Name)] = eData.Tags
		e.mux.Unlock()
	}

	api = fmt.Sprintf("=~%s/events-log-.*/_doc", e.addr)
	mockTransport.RegisterResponder("POST", api,
		func(req *http.Request) (*http.Response, error) {
			data, _ := ioutil.ReadAll(req.Body)
			recordEvent(data)
			return httpmock.NewStringResponse(200, "Success"), nil
		},
	)
	api = fmt.Sprintf("=~%s/.*/_bulk", e.addr)
	mockTransport.RegisterResponder("POST", api,
		func(req *http.Request) (*http.Response, error) {
			data, _ := ioutil.ReadAll(req.Body)
			lines := strings.Split(string(data), "\n")
			// each record is 2 lines, first line is metadata,
			// second line is data. Final line is blank.
			for ii := 0; ii < len(lines)-1; ii += 2 {
				recordEvent([]byte(lines[ii+1]))
			}
			return httpmock.NewStringResponse(200, "Success"), nil
		},
	)
}

func (e *EventMock) verifyEvent(t *testing.T, name string, tags []node.EventTag) {
	// Events are written in a separate thread so we need to poll
	// to check when they're registered.
	var eTags []node.EventTag
	var ok bool
	for ii := 0; ii < 20; ii++ {
		e.mux.Lock()
		eTags, ok = e.names[strings.ToLower(name)]
		e.mux.Unlock()
		if ok {
			break
		}
		time.Sleep(100 * time.Millisecond)
	}
	require.True(t, ok, "event exists")
	require.NotEqual(t, len(eTags), 0, "there should be more than 0 tags")
	require.NotEqual(t, len(tags), 0, "there should be more than 0 tags")
	eTagsMap := make(map[string]string)
	for _, eTag := range eTags {
		eTagsMap[eTag.Key] = eTag.Value
	}
	for _, tag := range tags {
		val, ok := eTagsMap[tag.Key]
		require.True(t, ok, "tag key exists")
		require.Equal(t, val, tag.Value, "tag value matches")
	}
}

func TestCloudletApi(t *testing.T) {
	log.SetDebugLevel(log.DebugLevelEtcd | log.DebugLevelApi | log.DebugLevelNotify | log.DebugLevelEvents)
	log.InitTracer(nil)
	defer log.FinishTracer()
	ctx := log.StartTestSpan(context.Background())

	testSvcs := testinit(ctx, t)
	defer testfinish(testSvcs)

	dummy := regiondata.InMemoryStore{}
	dummy.Start()
	defer dummy.Stop()

	sync := regiondata.InitSync(&dummy)
	apis := NewAllApis(sync)
	sync.Start()
	defer sync.Done()
	responder := DefaultDummyInfoResponder(apis)
	responder.InitDummyInfoResponder()

	reduceInfoTimeouts(t, ctx, apis)

	// mock http to redirect requests
	mockTransport := httpmock.NewMockTransport()
	// any requests that don't have a registered URL will be fetched normally
	mockTransport.RegisterNoResponder(httpmock.InitialTransport.RoundTrip)

	esURL := "http://dummy-es"
	eMock = NewEventMock(esURL)
	eMock.registerResponders(t, mockTransport)

	// setup nodeMgr for events
	nodeMgr = node.NodeMgr{
		VaultAddr: vault.UnitTestIgnoreVaultAddr,
	}
	ctx, _, err := nodeMgr.Init(node.NodeTypeController, "", node.WithRegion("unit-test"),
		node.WithESUrls(esURL), node.WithTestTransport(mockTransport))
	require.Nil(t, err)
	require.NotNil(t, nodeMgr.OSClient)
	defer nodeMgr.Finish()

	ccrm := ccrmdummy.StartDummyCCRM(ctx, nodeMgr.VaultConfig, &dummy)
	registerDummyCCRMConn(t, ccrm)
	defer ccrm.Stop()

	// create flavors
	addTestPlatformFeatures(t, ctx, apis, testutil.PlatformFeaturesData())
	cloudletData := testutil.CloudletData()
	testutil.InternalFlavorCreate(t, apis.flavorApi, testutil.FlavorData())
	testutil.InternalGPUDriverTest(t, "cud", apis.gpuDriverApi, testutil.GPUDriverData())
	testutil.InternalResTagTableCreate(t, apis.resTagTableApi, testutil.ResTagTableData())
	testutil.InternalZoneCreate(t, apis.zoneApi, testutil.ZoneData())
	testutil.InternalCloudletTest(t, "cud", apis.cloudletApi, cloudletData)

	// test invalid location values
	clbad := cloudletData[0]
	clbad.Key.Name = "bad loc"
	testBadLat(t, ctx, &clbad, []float64{90.1, -90.1, -1323213, 1232334}, "create", apis)
	testBadLong(t, ctx, &clbad, []float64{180.1, -180.1, -1323213, 1232334}, "create", apis)

	clbad = cloudletData[0]
	clbad.Key.Name = "test num dyn ips"
	err = apis.cloudletApi.CreateCloudlet(&clbad, testutil.NewCudStreamoutCloudlet(ctx))
	require.Nil(t, err)
	clbad.NumDynamicIps = 0
	clbad.Fields = []string{edgeproto.CloudletFieldNumDynamicIps}
	err = apis.cloudletApi.UpdateCloudlet(&clbad, testutil.NewCudStreamoutCloudlet(ctx))
	require.NotNil(t, err)

	cl := cloudletData[1]
	cl.Key.Name = "test invalid lat-long"
	err = apis.cloudletApi.CreateCloudlet(&cl, testutil.NewCudStreamoutCloudlet(ctx))
	require.Nil(t, err)
	testBadLat(t, ctx, &cl, []float64{90.1, -90.1, -1323213, 1232334}, "update", apis)
	testBadLong(t, ctx, &cl, []float64{180.1, -180.1, -1323213, 1232334}, "update", apis)

	testCloudletZoneRef(t, ctx, apis)
	testCloudletDnsLabel(t, ctx, apis)
	testChangeCloudletDNS(t, ctx, apis)

	// Resource Mapping tests
	testResMapKeysApi(t, ctx, &cl, apis)
	testGpuResourceMapping(t, ctx, &cl, apis)

	// Cloudlet state tests
	testCloudletStates(t, ctx, apis)
	testManualBringup(t, ctx, apis)

	testShowFlavorsForZone(t, ctx, apis)
	testShowPlatformFeaturesForZone(t, ctx, apis)
	testAllianceOrgs(t, ctx, apis)
	testCloudletEdgeboxOnly(t, ctx, cloudletData[2], apis)
}

func testBadLat(t *testing.T, ctx context.Context, clbad *edgeproto.Cloudlet, lats []float64, action string, apis *AllApis) {
	for _, lat := range lats {
		clbad.Location.Latitude = lat
		clbad.Fields = []string{edgeproto.CloudletFieldLocationLatitude}
		switch action {
		case "create":
			err := apis.cloudletApi.CreateCloudlet(clbad, testutil.NewCudStreamoutCloudlet(ctx))
			require.NotNil(t, err, "create cloudlet bad latitude")
		case "update":
			err := apis.cloudletApi.UpdateCloudlet(clbad, testutil.NewCudStreamoutCloudlet(ctx))
			require.NotNil(t, err, "update cloudlet bad latitude")
		}
	}
}

func testBadLong(t *testing.T, ctx context.Context, clbad *edgeproto.Cloudlet, longs []float64, action string, apis *AllApis) {
	for _, long := range longs {
		clbad.Location.Longitude = long
		clbad.Fields = []string{edgeproto.CloudletFieldLocationLongitude}
		switch action {
		case "create":
			err := apis.cloudletApi.CreateCloudlet(clbad, testutil.NewCudStreamoutCloudlet(ctx))
			require.NotNil(t, err, "create cloudlet bad longitude")
		case "update":
			err := apis.cloudletApi.CreateCloudlet(clbad, testutil.NewCudStreamoutCloudlet(ctx))
			require.NotNil(t, err, "update cloudlet bad longitude")
		}
	}
}

func waitForState(key *edgeproto.CloudletKey, state edgeproto.TrackedState, apis *AllApis) error {
	lastState := edgeproto.TrackedState_TRACKED_STATE_UNKNOWN
	for i := 0; i < 10; i++ {
		cloudlet := edgeproto.Cloudlet{}
		if apis.cloudletApi.cache.Get(key, &cloudlet) {
			if cloudlet.State == state {
				return nil
			}
			lastState = cloudlet.State
		}
		time.Sleep(10 * time.Millisecond)
	}

	return fmt.Errorf("Unable to get desired cloudlet state, actual state %s, desired state %s", lastState, state)
}

func forceCloudletInfoState(ctx context.Context, key *edgeproto.CloudletKey, state dme.CloudletState, taskName, version string, apis *AllApis) {
	info := edgeproto.CloudletInfo{}
	info.Key = *key
	info.State = state
	info.ContainerVersion = version
	info.Status.SetTask(taskName)
	apis.cloudletInfoApi.Update(ctx, &info, 0)
}

// Not used?
func forceCloudletInfoMaintenanceState(ctx context.Context, key *edgeproto.CloudletKey, state dme.MaintenanceState, apis *AllApis) {
	info := edgeproto.CloudletInfo{}
	if !apis.cloudletInfoApi.cache.Get(key, &info) {
		info.Key = *key
	}
	info.MaintenanceState = state
	apis.cloudletInfoApi.Update(ctx, &info, 0)
}

func deleteCloudletInfo(ctx context.Context, key *edgeproto.CloudletKey, apis *AllApis) {
	info := edgeproto.CloudletInfo{}
	info.Key = *key
	apis.cloudletInfoApi.Delete(ctx, &info, 0)
}

func testNotifyId(t *testing.T, ctrlHandler *notify.DummyHandler, key *edgeproto.CloudletKey, nodeCount, notifyId int, crmVersion string) {
	require.Equal(t, nodeCount, len(ctrlHandler.NodeCache.Objs), "node count matches")
	nodeVersion, nodeNotifyId, err := ctrlHandler.GetCloudletDetails(key)
	require.Nil(t, err, "get cloudlet version & notifyId from node cache")
	require.Equal(t, crmVersion, nodeVersion, "node version matches")
	require.Equal(t, int64(notifyId), nodeNotifyId, "node notifyId matches")
}

func testCloudletStates(t *testing.T, ctx context.Context, apis *AllApis) {
	ctrlHandler := notify.NewDummyHandler()
	ctrlMgr := notify.ServerMgr{}
	ctrlHandler.RegisterServer(&ctrlMgr)
	ctrlNotifyAddr := "127.0.0.1:50001"
	ctrlMgr.Start("ctrl", ctrlNotifyAddr, nil)
	defer ctrlMgr.Stop()

	getPublicCertApi := &cloudcommon.TestPublicCertApi{}
	publicCertManager, err := node.NewPublicCertManager("localhost", "", getPublicCertApi, "", "")
	require.Nil(t, err)
	tlsConfig, err := publicCertManager.GetServerTlsConfig(ctx)
	require.Nil(t, err)
	err = services.accessKeyGrpcServer.Start(*accessApiAddr, apis.cloudletApi.accessKeyServer, tlsConfig, func(accessServer *grpc.Server) {
		edgeproto.RegisterCloudletAccessApiServer(accessServer, apis.cloudletApi)
		edgeproto.RegisterCloudletAccessKeyApiServer(accessServer, apis.cloudletApi)
	})
	require.Nil(t, err, "start access server")
	defer services.accessKeyGrpcServer.Stop()

	crm_notifyaddr := "127.0.0.1:0"
	cloudlet := testutil.CloudletData()[2]
	cloudlet.ContainerVersion = crm_v1
	cloudlet.Key.Name = "testcloudletstates"
	cloudlet.NotifySrvAddr = crm_notifyaddr
	cloudlet.CrmOverride = edgeproto.CRMOverride_NO_OVERRIDE
	cloudlet.CrmOnEdge = true

	pfConfig := &edgeproto.PlatformConfig{
		EnvVar:          make(map[string]string),
		AccessApiAddr:   *accessApiAddr,
		NotifyCtrlAddrs: ctrlNotifyAddr,
	}
	require.Nil(t, err, "get platform config")
	pfConfig.EnvVar["E2ETEST_TLS"] = "true"

	err = apis.cloudletApi.CreateCloudlet(&cloudlet, testutil.NewCudStreamoutCloudlet(ctx))
	require.Nil(t, err, "create cloudlet")
	cloudletFound := apis.cloudletApi.cache.Get(&cloudlet.Key, &cloudlet)
	require.True(t, cloudletFound)

	defer apis.cloudletApi.DeleteCloudlet(&cloudlet, testutil.NewCudStreamoutCloudlet(ctx))
	res, err := apis.cloudletApi.GenerateAccessKey(ctx, &cloudlet.Key)
	require.Nil(t, err, "generate access key")
	pfConfig.CrmAccessPrivateKey = res.Message
	pfConfig.AccessApiAddr = services.accessKeyGrpcServer.ApiAddr()

	streamCloudlet := NewStreamoutMsg(ctx)
	go func() {
		// copy objects required for WatchKey on cloudletInfo
		apis.cloudletInfoApi.cache.Objs = ctrlHandler.CloudletInfoCache.Objs
		apis.cloudletInfoApi.cache.KeyWatchers = ctrlHandler.CloudletInfoCache.KeyWatchers
		// setup cloudlet stream
		err = apis.streamObjApi.StreamCloudlet(&cloudlet.Key, streamCloudlet)
		require.Nil(t, err, "stream cloudlet, %s", err)
	}()

	err = process.StartCRMService(ctx, &cloudlet, pfConfig, process.HARolePrimary, nil)
	require.Nil(t, err, "start cloudlet")
	defer func() {
		// Delete CRM
		err = process.StopCRMService(ctx, &cloudlet, process.HARolePrimary)
		require.Nil(t, err, "stop cloudlet")
	}()

	err = ctrlHandler.WaitForCloudletState(&cloudlet.Key, dme.CloudletState_CLOUDLET_STATE_INIT)
	require.Nil(t, err, "cloudlet state transition")

	cloudlet.State = edgeproto.TrackedState_CRM_INITOK
	ctrlHandler.CloudletCache.Update(ctx, &cloudlet, 0)

	err = ctrlHandler.WaitForCloudletState(&cloudlet.Key, dme.CloudletState_CLOUDLET_STATE_READY)
	require.Nil(t, err, "cloudlet state transition")

	cloudlet.State = edgeproto.TrackedState_READY
	ctrlHandler.CloudletCache.Update(ctx, &cloudlet, 0)

	cloudletMsgs := []string{"Setting up cloudlet", "Initializing controller connection", "Initializing platform", "Done initializing fake platform", "Gathering Cloudlet Info", "Cloudlet setup successfully"}
	require.Equal(t, len(cloudletMsgs), len(streamCloudlet.Msgs), "progress messages")
	for ii, msg := range cloudletMsgs {
		require.Equal(t, streamCloudlet.Msgs[ii].Message, msg, "message matches")
	}

	cloudlet.State = edgeproto.TrackedState_UPDATE_REQUESTED
	ctrlHandler.CloudletCache.Update(ctx, &cloudlet, 0)

	// Note: CRM sends back two state changes as it's doing work.
	// It sets cloudletInfo.State first to dme.CLOUDLET_STATE_UPGRADE,
	// which the controller converts to TrackedState_UPDATING.
	// It then sets cloudletInfo.State to READY once its done.
	// There is no wait between those two state changes, so from the
	// controller side it's possible it never sees the UPGRADE
	// transition (due to notify condensing updates). So we can
	// only really wait for READY here.
	err = ctrlHandler.WaitForCloudletState(&cloudlet.Key, dme.CloudletState_CLOUDLET_STATE_READY)
	require.Nil(t, err, "cloudlet state transition")

	cloudletInfo := edgeproto.CloudletInfo{}
	found := ctrlHandler.CloudletInfoCache.Get(&cloudlet.Key, &cloudletInfo)
	require.True(t, found, "cloudlet info exists")
	require.Equal(t, len(cloudletInfo.ResourcesSnapshot.Info), 5, "cloudlet resources info exists")
	for _, resInfo := range cloudletInfo.ResourcesSnapshot.Info {
		switch resInfo.Name {
		case cloudcommon.ResourceRamMb:
			require.Equal(t, resInfo.Value, uint64(8192), "cloudlet resources info exists")
		case cloudcommon.ResourceVcpus:
			require.Equal(t, resInfo.Value, uint64(4), "cloudlet resources info exists")
		case cloudcommon.ResourceDiskGb:
			require.Equal(t, resInfo.Value, uint64(80), "cloudlet resources info exists")
		case cloudcommon.ResourceExternalIPs:
			require.Equal(t, resInfo.Value, uint64(1), "cloudlet resources info exists")
		case cloudcommon.ResourceInstances:
			require.Equal(t, resInfo.Value, uint64(2), "cloudlet resources info exists")
		default:
			require.True(t, false, fmt.Sprintf("invalid resinfo name: %s", resInfo.Name))
		}
	}
}

func testManualBringup(t *testing.T, ctx context.Context, apis *AllApis) {
	var err error
	cloudlet := testutil.CloudletData()[2]
	cloudlet.Key.Name = "crmmanualbringup"
	cloudlet.ContainerVersion = crm_v1
	err = apis.cloudletApi.CreateCloudlet(&cloudlet, testutil.NewCudStreamoutCloudlet(ctx))
	require.Nil(t, err)

	err = waitForState(&cloudlet.Key, edgeproto.TrackedState_READY, apis)
	require.Nil(t, err, "cloudlet obj created")

	forceCloudletInfoState(ctx, &cloudlet.Key, dme.CloudletState_CLOUDLET_STATE_INIT, "sending init", crm_v2, apis)
	err = waitForState(&cloudlet.Key, edgeproto.TrackedState_CRM_INITOK, apis)
	require.Nil(t, err, fmt.Sprintf("cloudlet state transtions"))
	eMock.verifyEvent(t, "upgrading cloudlet", []node.EventTag{
		node.EventTag{
			Key:   "from-version",
			Value: crm_v1,
		},
		node.EventTag{
			Key:   "to-version",
			Value: crm_v2,
		},
	})

	forceCloudletInfoState(ctx, &cloudlet.Key, dme.CloudletState_CLOUDLET_STATE_READY, "sending ready", crm_v2, apis)
	err = waitForState(&cloudlet.Key, edgeproto.TrackedState_READY, apis)
	require.Nil(t, err, fmt.Sprintf("cloudlet state transtions"))
	eMock.verifyEvent(t, "cloudlet online", []node.EventTag{
		node.EventTag{
			Key:   "state",
			Value: "CLOUDLET_STATE_READY",
		},
		node.EventTag{
			Key:   "version",
			Value: crm_v2,
		},
	})

	stateTransitions := map[dme.MaintenanceState]dme.MaintenanceState{
		dme.MaintenanceState_FAILOVER_REQUESTED:    dme.MaintenanceState_FAILOVER_DONE,
		dme.MaintenanceState_CRM_REQUESTED:         dme.MaintenanceState_CRM_UNDER_MAINTENANCE,
		dme.MaintenanceState_NORMAL_OPERATION_INIT: dme.MaintenanceState_NORMAL_OPERATION,
	}

	cancel := apis.cloudletApi.cache.WatchKey(&cloudlet.Key, func(ctx context.Context) {
		cl := edgeproto.Cloudlet{}
		if !apis.cloudletApi.cache.Get(&cloudlet.Key, &cl) {
			return
		}
		switch cl.MaintenanceState {
		case dme.MaintenanceState_FAILOVER_REQUESTED:
			info := edgeproto.AutoProvInfo{}
			if !apis.autoProvInfoApi.cache.Get(&cloudlet.Key, &info) {
				info.Key = cloudlet.Key
			}
			info.MaintenanceState = stateTransitions[cl.MaintenanceState]
			apis.autoProvInfoApi.cache.Update(ctx, &info, 0)
		case dme.MaintenanceState_CRM_REQUESTED:
			fallthrough
		case dme.MaintenanceState_NORMAL_OPERATION_INIT:
			info := edgeproto.CloudletInfo{}
			if !apis.cloudletInfoApi.cache.Get(&cloudlet.Key, &info) {
				info.Key = cloudlet.Key
			}
			info.MaintenanceState = stateTransitions[cl.MaintenanceState]
			apis.cloudletInfoApi.cache.Update(ctx, &info, 0)
		}
	})

	defer cancel()

	cloudlet.MaintenanceState = dme.MaintenanceState_MAINTENANCE_START
	cloudlet.Fields = append(cloudlet.Fields, edgeproto.CloudletFieldMaintenanceState)
	err = apis.cloudletApi.UpdateCloudlet(&cloudlet, testutil.NewCudStreamoutCloudlet(ctx))
	require.Nil(t, err, fmt.Sprintf("update cloudlet maintenance state"))

	eMock.verifyEvent(t, "cloudlet maintenance start", []node.EventTag{
		node.EventTag{
			Key:   "maintenance-state",
			Value: "UNDER_MAINTENANCE",
		},
	})

	cloudlet.MaintenanceState = dme.MaintenanceState_NORMAL_OPERATION
	err = apis.cloudletApi.UpdateCloudlet(&cloudlet, testutil.NewCudStreamoutCloudlet(ctx))
	require.Nil(t, err, fmt.Sprintf("update cloudlet maintenance state"))
	eMock.verifyEvent(t, "cloudlet maintenance done", []node.EventTag{
		node.EventTag{
			Key:   "maintenance-state",
			Value: "NORMAL_OPERATION",
		},
	})

	deleteCloudletInfo(ctx, &cloudlet.Key, apis)
	eMock.verifyEvent(t, "cloudlet offline", []node.EventTag{
		node.EventTag{
			Key:   "reason",
			Value: "notify disconnect",
		},
	})

	// Cloudlet state is INITOK but from old CRM (crm_v1)
	forceCloudletInfoState(ctx, &cloudlet.Key, dme.CloudletState_CLOUDLET_STATE_INIT, "sending init", crm_v1, apis)
	err = waitForState(&cloudlet.Key, edgeproto.TrackedState_CRM_INITOK, apis)
	require.Nil(t, err, fmt.Sprintf("cloudlet state transtions"))

	// Cloudlet should still be ready, ignoring the above stale entry
	forceCloudletInfoState(ctx, &cloudlet.Key, dme.CloudletState_CLOUDLET_STATE_READY, "sending ready", crm_v2, apis)
	err = waitForState(&cloudlet.Key, edgeproto.TrackedState_READY, apis)
	require.Nil(t, err, fmt.Sprintf("cloudlet state transtions"))

	found := apis.autoProvInfoApi.cache.Get(&cloudlet.Key, &edgeproto.AutoProvInfo{})
	require.True(t, found, "autoprovinfo for cloudlet exists")

	err = apis.cloudletApi.DeleteCloudlet(&cloudlet, testutil.NewCudStreamoutCloudlet(ctx))
	require.Nil(t, err)

	found = apis.autoProvInfoApi.cache.Get(&cloudlet.Key, &edgeproto.AutoProvInfo{})
	require.False(t, found, "autoprovinfo for cloudlet should be cleaned up")
}

func testResMapKeysApi(t *testing.T, ctx context.Context, cl *edgeproto.Cloudlet, apis *AllApis) {
	// We can add/remove edgeproto.ResTagTableKey values to the cl.ResTagMap map
	// which then can be used in the GetVMSpec call when matching our meta-resource specificer
	// to a deployments actual resources/flavrs.
	resmap := edgeproto.CloudletResMap{}
	resmap.Key = cl.Key
	// test_data contains sample resource tag maps, add them to the cloudlet
	// verify, and remove them. ClI should follow suit.
	if cl.ResTagMap == nil {
		cl.ResTagMap = make(map[string]*edgeproto.ResTagTableKey)
	}
	if resmap.Mapping == nil {
		resmap.Mapping = make(map[string]string)
	}

	// use the OptResNames as clould.ResTagMap[key] = tblkey in test
	// gpu, nas and nic are the current set of Resource Names.
	// setup the test map using the test_data objects
	// The AddCloudResMapKey is setup to accept multiple res tbl keys at once
	// but we're doing it one by one.
	restblkeys := testutil.Restblkeys()
	resmap.Mapping[strings.ToLower(edgeproto.OptResNames_name[0])] = restblkeys[0].Name
	_, err := apis.cloudletApi.AddCloudletResMapping(ctx, &resmap)
	require.Nil(t, err, "AddCloudletResMapKey")

	resmap.Mapping[strings.ToLower(edgeproto.OptResNames_name[1])] = restblkeys[1].Name
	_, err = apis.cloudletApi.AddCloudletResMapping(ctx, &resmap)
	require.Nil(t, err, "AddCloudletResMapKey")

	resmap.Mapping[strings.ToLower(edgeproto.OptResNames_name[2])] = restblkeys[2].Name
	_, err = apis.cloudletApi.AddCloudletResMapping(ctx, &resmap)
	require.Nil(t, err, "AddCloudletResMapKey")

	testcl := &edgeproto.Cloudlet{}
	// now it's all stored, fetch a copy of the cloudlet and verify
	err = apis.cloudletApi.sync.ApplySTMWait(ctx, func(stm concurrency.STM) error {
		if !apis.cloudletApi.store.STMGet(stm, &cl.Key, testcl) {
			return cl.Key.NotFoundError()
		}
		return err
	})

	// what's in our testcl? Check the resource map
	tkey := testcl.ResTagMap[strings.ToLower(edgeproto.OptResNames_name[0])]
	require.Equal(t, testutil.Restblkeys()[0].Name, tkey.Name, "AddCloudletResMapKey")
	tkey = testcl.ResTagMap[strings.ToLower(edgeproto.OptResNames_name[1])]
	require.Equal(t, testutil.Restblkeys()[1].Name, tkey.Name, "AddCloudletResMapKey")
	tkey = testcl.ResTagMap[strings.ToLower(edgeproto.OptResNames_name[2])]
	require.Equal(t, testutil.Restblkeys()[2].Name, tkey.Name, "AddCloudletResMapKey")

	// and the actual keys should match as well
	require.Equal(t, testutil.Restblkeys()[0], *testcl.ResTagMap[testutil.Restblkeys()[0].Name], "AddCloudletResMapKey")
	require.Equal(t, testutil.Restblkeys()[1], *testcl.ResTagMap[testutil.Restblkeys()[1].Name], "AddCloudletResMapKey")
	require.Equal(t, testutil.Restblkeys()[2], *testcl.ResTagMap[testutil.Restblkeys()[2].Name], "AddCloudletResMapKey")

	resmap1 := edgeproto.CloudletResMap{}
	resmap1.Mapping = make(map[string]string)
	resmap1.Mapping[strings.ToLower(edgeproto.OptResNames_name[2])] = testutil.Restblkeys()[2].Name
	resmap1.Mapping[strings.ToLower(edgeproto.OptResNames_name[1])] = testutil.Restblkeys()[1].Name
	resmap1.Key = cl.Key

	_, err = apis.cloudletApi.RemoveCloudletResMapping(ctx, &resmap1)
	require.Nil(t, err, "RemoveCloudletResMapKey")

	rmcl := &edgeproto.Cloudlet{}
	if rmcl.ResTagMap == nil {
		rmcl.ResTagMap = make(map[string]*edgeproto.ResTagTableKey)
	}
	rmcl.Key = resmap1.Key

	err = apis.cloudletApi.sync.ApplySTMWait(ctx, func(stm concurrency.STM) error {
		if !apis.cloudletApi.store.STMGet(stm, &cl.Key, rmcl) {
			return cl.Key.NotFoundError()
		}
		return err
	})

	require.Nil(t, err, "STMGet failure")
	// and check the maps len = 1
	require.Equal(t, 1, len(rmcl.ResTagMap), "RemoveCloudletResMapKey")
	// and might as well check the key "gpu" exists
	_, ok := rmcl.ResTagMap[testutil.Restblkeys()[0].Name]
	require.Equal(t, true, ok, "RemoveCloudletResMapKey")
}

func testGpuResourceMapping(t *testing.T, ctx context.Context, cl *edgeproto.Cloudlet, apis *AllApis) {
	// Cloudlet has a map key'ed by resource name/type whose value is a res tag tbl key.
	// We init this map, and create a resource table, and place its key into this map
	// and pass this map to the matcher routine, this allows the matcher to have access
	// to all optional resource tag maps present in the cloudlet. A meta-flavor has a
	// similar map to request generic resources that need to be mapped to specific
	// platform resources. We create such a edgeproto.Flavor and set it's request
	// map to ask for a gpu and a nas storage volume. The game for the matcher/mapper
	// is to take our meta-flavor resourse request object, and return, for this
	// operator/cloudlet the closest matching available flavor to use in the eventual
	// launch of a suitable image.
	var cli edgeproto.CloudletInfo = testutil.CloudletInfoData()[0]

	if cl.ResTagMap == nil {
		cl.ResTagMap = make(map[string]*edgeproto.ResTagTableKey)
	}
	var gputab = edgeproto.ResTagTable{
		Key: edgeproto.ResTagTableKey{
			Name: "gpumap",
		},
		Tags: map[string]string{"vgpu": "nvidia-63:1", "pci": "t4:1", "gpu": "T4:1", "vmware": "vgpu=1", "resources": "VGPU=1", "pci_": "alias=t4gpu:1"},
	}

	var nastab = edgeproto.ResTagTable{
		Key: edgeproto.ResTagTableKey{
			Name: "nasmap",
		},
		Tags: map[string]string{"nas": "ceph-20:1"},
	}
	_, err := apis.resTagTableApi.CreateResTagTable(ctx, &gputab)
	require.Nil(t, nil, err, "CreateResTagTable")

	// Our clouldets resource map, maps from resource type names, to ResTagTableKeys.
	// The ResTagTableKey is a resource name, and the owning operator key.
	cl.ResTagMap["gpu"] = &gputab.Key

	// We also  need a list of edgeproto.FlavorInfo structs
	// which it so happens we have in the testutils.CloudletInfoData.Flavors array
	tbl1, err := apis.resTagTableApi.GetResTagTable(ctx, &gputab.Key)
	require.Nil(t, err, "GetResTagTable")
	require.Equal(t, 6, len(tbl1.Tags), "tag count mismatch")

	// specify a pci pass_throuh, don't care what kind
	// should match flavor.large-pci
	var flavorPciMatch = edgeproto.Flavor{
		Key: edgeproto.FlavorKey{
			Name: "x1.large-pci-mex",
		},
		Ram:   8192,
		Vcpus: 10,
		Disk:  40,
		// This requests a passthru
		OptResMap: map[string]string{"gpu": "pci:1"},
	}

	// map to a generic nvidia vgpu type, should match flavor.large-nvidia
	var flavorVgpuMatch = edgeproto.Flavor{
		Key: edgeproto.FlavorKey{
			Name: "x1.large-vgpu-mex",
		},
		Ram:   8192,
		Vcpus: 10,
		Disk:  40,
		// This requests 1 vgpu instances, (not supported by nvidia yet)
		OptResMap: map[string]string{"gpu": "vgpu:1"},
	}
	// don't care what kind of gpu resource

	// don't care what kind of gpu resource
	var testflavor = edgeproto.Flavor{
		Key: edgeproto.FlavorKey{
			Name: "x1.large-mex",
		},
		Ram:   8192,
		Vcpus: 8,
		Disk:  40,
		// This says I want one gpu, don't care if it's vgpu or passthrough
		OptResMap: map[string]string{"gpu": "gpu:1"},
	}
	// request two optional resources
	var testflavor2 = edgeproto.Flavor{
		Key: edgeproto.FlavorKey{
			Name: "x1.large-2-Resources",
		},
		Ram:   8192,
		Vcpus: 8,
		Disk:  40,
		// This says I want one gpu, don't care if it's vgpu or passthrough
		OptResMap: map[string]string{"gpu": "gpu:1", "nas": "nas:ceph-20:1"},
	}
	// request nas optional resource only
	var testflavorNas = edgeproto.Flavor{
		Key: edgeproto.FlavorKey{
			Name: "x1.large-2-Resources",
		},
		Ram:       8192,
		Vcpus:     8,
		Disk:      40,
		OptResMap: map[string]string{"nas": "nas:ceph-20:1"},
	}

	// test request for a specific type of pci  ( one T4 )
	// should match flavor.large from testutils.
	var testPciT4flavor = edgeproto.Flavor{
		Key: edgeproto.FlavorKey{
			Name: "mex.large-pci-T4",
		},
		Ram:   8192,
		Vcpus: 8,
		Disk:  40,
		// This says I want one gpu of kind pci:t4
		OptResMap: map[string]string{"gpu": "pci:t4:1"},
	}

	var flavorVgpuNvidiaMatch = edgeproto.Flavor{
		Key: edgeproto.FlavorKey{
			Name: "mex.large-vgpu-nvidia-63",
		},
		Ram:   8192,
		Vcpus: 10,
		Disk:  40,
		// This requests 1 vgpu instance of spec nvidia-63
		OptResMap: map[string]string{"gpu": "vgpu:nvidia-63:1"},
	}

	// should match flavor.large-generic-gpu
	var flavorVIOMatch = edgeproto.Flavor{
		Key: edgeproto.FlavorKey{
			Name: "x1.large-vmware-vgpu",
		},
		Ram:   8192,
		Vcpus: 10,
		Disk:  80,
		// This requests a 1 vgpu instance of any kind
		OptResMap: map[string]string{"gpu": "vmware=vgpu=1"},
	}

	// Two mex flavors differing only in GPU vs VGPU
	var flavorT4VGPUMatch = edgeproto.Flavor{
		Key: edgeproto.FlavorKey{
			Name: "mex.large-vgpuT48Q",
		},
		Ram:   4096,
		Vcpus: 12,
		Disk:  20,
		// This requests a vgpu
		OptResMap: map[string]string{"gpu": "resources:VGPU:1"},
	}

	var flavorT4GPUMatch = edgeproto.Flavor{
		Key: edgeproto.FlavorKey{
			Name: "mex.large-gpuT48Q",
		},
		Ram:   4096,
		Vcpus: 12,
		Disk:  20,
		// This requests a vgpu
		OptResMap: map[string]string{"gpu": "pci_:alias=t4gpu:1"},
	}

	taz := edgeproto.OSAZone{Name: "AZ1_GPU", Status: "available"}
	timg := edgeproto.OSImage{Name: "gpu_image"}
	cli.AvailabilityZones = append(cli.AvailabilityZones, &taz)
	cli.OsImages = append(cli.OsImages, &timg)

	// testflavor wants some generic GPU resource, it should match
	// the first flavor offering some type of gpu reosurce.
	// We can direct a generic request to a given flavor though,
	// which is the case here.

	err = apis.cloudletApi.sync.ApplySTMWait(ctx, func(stm concurrency.STM) error {

		spec, vmerr := apis.resTagTableApi.GetVMSpec(ctx, stm, testflavor, "", *cl, cli)
		require.Nil(t, vmerr, "GetVmSpec")
		require.Equal(t, "flavor.large", spec.FlavorName)
		require.Equal(t, "AZ1_GPU", spec.AvailabilityZone)
		require.Equal(t, "gpu_image", spec.ImageName)

		spec, vmerr = apis.resTagTableApi.GetVMSpec(ctx, stm, flavorVgpuMatch, "", *cl, cli)
		require.Nil(t, vmerr, "GetVmSpec vgpu request")
		require.Equal(t, "flavor.large-nvidia", spec.FlavorName)

		spec, vmerr = apis.resTagTableApi.GetVMSpec(ctx, stm, flavorPciMatch, "", *cl, cli)
		require.Nil(t, vmerr, "GetVMSpec")
		require.Equal(t, "flavor.large", spec.FlavorName)

		// non-nominal, ask for more resources than the would-be match supports.
		// change testflavor to request 10 gpus of any kind.
		testflavor.OptResMap["gpu"] = "gpu:10"
		spec, vmerr = apis.resTagTableApi.GetVMSpec(ctx, stm, testflavor, "", *cl, cli)
		require.Equal(t, "no suitable platform flavor found for x1.large-mex, please try a smaller flavor", vmerr.Error(), "nil table")

		// specific pci passthrough
		spec, vmerr = apis.resTagTableApi.GetVMSpec(ctx, stm, testPciT4flavor, "", *cl, cli)
		require.Nil(t, vmerr, "GetVmSpec")
		require.Equal(t, "flavor.large", spec.FlavorName)

		spec, vmerr = apis.resTagTableApi.GetVMSpec(ctx, stm, flavorVgpuNvidiaMatch, "", *cl, cli)
		require.Nil(t, vmerr, "GetVmSpec")
		require.Equal(t, "flavor.large-nvidia", spec.FlavorName)
		uses := apis.resTagTableApi.UsesGpu(ctx, stm, *spec.FlavorInfo, *cl)
		require.Equal(t, true, uses)

		// vmware vio syntax
		spec, vmerr = apis.resTagTableApi.GetVMSpec(ctx, stm, flavorVIOMatch, "", *cl, cli)
		require.Nil(t, vmerr, "GetVmSpec")
		require.Equal(t, "flavor.large-generic-gpu", spec.FlavorName)

		// Now try 2 optional resources requested by one flavor, first non-nominal, no res tag table for nas tags
		spec, vmerr = apis.resTagTableApi.GetVMSpec(ctx, stm, testflavor2, "", *cl, cli)
		if vmerr != nil {
			require.Equal(t, "no suitable platform flavor found for x1.large-2-Resources, please try a smaller flavor", vmerr.Error())
		}

		// now, add cloudlet mapping for nas to the cloudlet, making the above test nominal...
		cl.ResTagMap["nas"] = &nastab.Key

		// ...and actually create the new nas res tag table
		_, err := apis.resTagTableApi.CreateResTagTable(ctx, &nastab)
		require.Nil(t, err)

		spec, vmerr = apis.resTagTableApi.GetVMSpec(ctx, stm, testflavor2, "", *cl, cli)
		require.Nil(t, vmerr, "GetVMSpec")
		require.Equal(t, "flavor.large2", spec.FlavorName)

		spec, vmerr = apis.resTagTableApi.GetVMSpec(ctx, stm, flavorT4VGPUMatch, "", *cl, cli)
		require.Nil(t, vmerr, "GetVMSpec")
		require.Equal(t, "flavor.m4.large-vgpu", spec.FlavorName)

		spec, vmerr = apis.resTagTableApi.GetVMSpec(ctx, stm, flavorT4GPUMatch, "", *cl, cli)
		require.Nil(t, vmerr, "GetVMSpec")
		require.Equal(t, "flavor.m4.large-gpu", spec.FlavorName)

		// Non-nominal: ask for nas only, should reject testflavor2 as there are no
		// os flavors with only a nas resource
		spec, vmerr = apis.resTagTableApi.GetVMSpec(ctx, stm, testflavorNas, "", *cl, cli)
		require.Equal(t, "no suitable platform flavor found for x1.large-2-Resources, please try a smaller flavor", vmerr.Error())
		// Non-nominal: flavor requests optional resource, while cloudlet's OptResMap is nil (cloudlet supports none)
		cl.ResTagMap = nil
		spec, vmerr = apis.resTagTableApi.GetVMSpec(ctx, stm, testflavor, "", *cl, cli)
		require.Equal(t, "Cloudlet San Jose Site doesn't support GPU", vmerr.Error())

		nulCL := edgeproto.Cloudlet{}
		// and finally, Non-nominal, request a resource, and cloudlet has none to give (nil cloudlet/cloudlet.ResTagMap)
		spec, vmerr = apis.resTagTableApi.GetVMSpec(ctx, stm, testflavor, "", nulCL, cli)
		require.Equal(t, "Cloudlet San Jose Site doesn't support GPU", vmerr.Error(), "nil table")
		return nil
	})
}

func testShowFlavorsForZone(t *testing.T, ctx context.Context, apis *AllApis) {
	insertCloudletInfo(ctx, apis, testutil.CloudletInfoData())
	// Use a clouldet with no ResourceTagMap
	cCldApi := testutil.NewInternalCloudletApi(apis.cloudletApi)
	zone := testutil.ZoneData()[1]
	zkey := &zone.Key

	show := testutil.ShowFlavorsForZone{}
	show.Init()

	err := cCldApi.ShowFlavorsForZone(ctx, zkey, &show)
	require.Nil(t, err)
	require.Equal(t, 2, len(show.Data))

	// Show flavors for a chosen operator.
	show.Init()
	zone.Key.Name = ""

	err = cCldApi.ShowFlavorsForZone(ctx, zkey, &show)
	require.Nil(t, err)
	require.Equal(t, 5, len(show.Data))

	// Show flavors for a chosen cloudlet name.
	show.Init()
	zone = testutil.ZoneData()[1]
	zone.Key.Organization = ""

	err = cCldApi.ShowFlavorsForZone(ctx, zkey, &show)
	require.Nil(t, err)
	require.Equal(t, 2, len(show.Data))
}

func testShowPlatformFeaturesForZone(t *testing.T, ctx context.Context, apis *AllApis) {
	// Show features for specific zone (single cloudlet in zone)
	show := testutil.NewShowServerStream[*edgeproto.PlatformFeatures](ctx)

	zones := testutil.ZoneData()
	err := apis.platformFeaturesApi.ShowPlatformFeaturesForZone(&zones[0].Key, show)
	require.Nil(t, err)
	require.Equal(t, 1, len(show.Data))
	require.Equal(t, "fake", show.Data[0].PlatformType)

	// Show features for operator
	show = testutil.NewShowServerStream[*edgeproto.PlatformFeatures](ctx)
	filter := edgeproto.ZoneKey{
		Organization: testutil.OperatorData()[2],
	}
	// operatorData[2] yields CloudletData[3] (fake) and CloudletData[4] (fakesinglecluster)
	err = apis.platformFeaturesApi.ShowPlatformFeaturesForZone(&filter, show)
	require.Nil(t, err)
	require.Equal(t, 2, len(show.Data))
	require.Equal(t, "fake", show.Data[0].PlatformType)
	require.Equal(t, "fakesinglecluster", show.Data[1].PlatformType)
}

func testAllianceOrgs(t *testing.T, ctx context.Context, apis *AllApis) {
	data := testutil.CloudletData()
	cloudlet := data[0]

	// negative tests
	selfOrgErr := `Cannot add cloudlet's own org "UFGT Inc." as alliance org`
	dupOrgErr := `Duplicate alliance org "foo" specified`

	// update cloudlet checks
	cloudlet.AllianceOrgs = []string{cloudlet.Key.Organization}
	err := apis.cloudletApi.UpdateCloudlet(&cloudlet, testutil.NewCudStreamoutCloudlet(ctx))
	require.NotNil(t, err)
	require.Equal(t, selfOrgErr, err.Error())
	cloudlet.AllianceOrgs = []string{"foo", "bar", "foo"}
	err = apis.cloudletApi.UpdateCloudlet(&cloudlet, testutil.NewCudStreamoutCloudlet(ctx))
	require.NotNil(t, err)
	require.Equal(t, dupOrgErr, err.Error())

	// create cloudlet checks
	cloudlet.Key.Name += "allianceorgtest"
	cloudlet.AllianceOrgs = []string{cloudlet.Key.Organization}
	err = apis.cloudletApi.CreateCloudlet(&cloudlet, testutil.NewCudStreamoutCloudlet(ctx))

	require.NotNil(t, err)
	require.Equal(t, selfOrgErr, err.Error())
	cloudlet.AllianceOrgs = []string{"foo", "bar", "foo"}
	err = apis.cloudletApi.CreateCloudlet(&cloudlet, testutil.NewCudStreamoutCloudlet(ctx))
	require.NotNil(t, err)
	require.Equal(t, dupOrgErr, err.Error())

	// add alliance org checks
	cao := edgeproto.CloudletAllianceOrg{
		Key:          data[0].Key,
		Organization: data[0].Key.Organization,
	}
	_, err = apis.cloudletApi.AddCloudletAllianceOrg(ctx, &cao)
	require.NotNil(t, err)
	require.Equal(t, selfOrgErr, err.Error())
	cao.Organization = "foo"
	_, err = apis.cloudletApi.AddCloudletAllianceOrg(ctx, &cao)
	require.Nil(t, err)
	_, err = apis.cloudletApi.AddCloudletAllianceOrg(ctx, &cao)
	require.NotNil(t, err)
	require.Equal(t, dupOrgErr, err.Error())
	_, err = apis.cloudletApi.RemoveCloudletAllianceOrg(ctx, &cao)
	require.Nil(t, err)
	_, err = apis.cloudletApi.RemoveCloudletAllianceOrg(ctx, &cao)
	require.Nil(t, err)
	// verify removed
	check := edgeproto.Cloudlet{}
	found := apis.cloudletApi.cache.Get(&data[0].Key, &check)
	require.True(t, found)
	require.Equal(t, 0, len(check.AllianceOrgs))
}

func TestShowCloudletsAppDeploy(t *testing.T) {
	log.SetDebugLevel(log.DebugLevelEtcd | log.DebugLevelApi)
	log.InitTracer(nil)
	defer log.FinishTracer()
	ctx := log.StartTestSpan(context.Background())

	testSvcs := testinit(ctx, t)
	defer testfinish(testSvcs)

	dummy := regiondata.InMemoryStore{}
	dummy.Start()

	sync := regiondata.InitSync(&dummy)
	apis := NewAllApis(sync)
	sync.Start()
	defer sync.Done()

	responder := DefaultDummyInfoResponder(apis)
	responder.InitDummyInfoResponder()
	ccrm := ccrmdummy.StartDummyCCRM(ctx, testSvcs.DummyVault.Config, &dummy)
	registerDummyCCRMConn(t, ccrm)
	defer ccrm.Stop()
	reduceInfoTimeouts(t, ctx, apis)

	cAppApi := testutil.NewInternalAppApi(apis.appApi)

	show := testutil.ShowZonesForAppDeployment{}
	show.Init()

	app := testutil.AppData()[2]
	request := edgeproto.DeploymentZoneRequest{
		App:          &app,
		DryRunDeploy: false,
	}
	app.DefaultFlavor = testutil.FlavorData()[0].Key // x1.tiny
	app.Deployment = cloudcommon.DeploymentTypeVM
	filter := request

	// test data
	addTestPlatformFeatures(t, ctx, apis, testutil.PlatformFeaturesData())
	testutil.InternalFlavorCreate(t, apis.flavorApi, testutil.FlavorData())
	testutil.InternalGPUDriverCreate(t, apis.gpuDriverApi, testutil.GPUDriverData())
	testutil.InternalResTagTableCreate(t, apis.resTagTableApi, testutil.ResTagTableData())
	testutil.InternalZoneCreate(t, apis.zoneApi, testutil.ZoneData())
	testutil.InternalCloudletCreate(t, apis.cloudletApi, testutil.CloudletData())
	insertCloudletInfo(ctx, apis, testutil.CloudletInfoData())

	// either create the policy expected by one of all cloudlets, or remove that bit of config, or
	// just don't create that specific cloudlet. #1 create the policy.
	testutil.InternalAutoProvPolicyCreate(t, apis.autoProvPolicyApi, testutil.AutoProvPolicyData())
	testutil.InternalAutoScalePolicyCreate(t, apis.autoScalePolicyApi, testutil.AutoScalePolicyData())

	for _, obj := range testutil.ClusterInstData() {
		err := apis.clusterInstApi.CreateClusterInst(&obj, testutil.NewCudStreamoutClusterInst(ctx))
		require.Nil(t, err, "Create ClusterInst")
	}

	err := cAppApi.ShowZonesForAppDeployment(ctx, &filter, &show)
	require.Nil(t, err, "ShowZonesForAppDeployment")
	require.Equal(t, 5, len(show.Data), "ShowZonesForAppDeployment")

	for k, v := range show.Data {
		fmt.Printf("\t next k: %s v: %+v flavor %s \n", k, v, filter.App.DefaultFlavor)
	}
	show.Init()
	// increase the flavor size, and expect fewer cloudlet matches
	// TODO: create sets of OS flavors to attach to our CloudletInfo objs  as substitues for whats there in test_data.go
	// for more complex matching.
	app.DefaultFlavor = testutil.FlavorData()[2].Key // 3 = x1.large 4 = x1.tiny.gpu 2 = x1.medium
	err = cAppApi.ShowZonesForAppDeployment(ctx, &filter, &show)
	require.Nil(t, err, "ShowZonesForAppDeployment")
	require.Equal(t, 4, len(show.Data), "ShowZonesForAppDeployment")

	show.Init()
	app.DefaultFlavor = testutil.FlavorData()[3].Key // 3 = x1.large 4 = x1.tiny.gpu 2 = x1.medium
	err = cAppApi.ShowZonesForAppDeployment(ctx, &filter, &show)
	require.Nil(t, err, "ShowZonesForAppDeployment")
	require.Equal(t, 1, len(show.Data), "ShowZonesForAppDeployment")
	show.Init()

	filter.DryRunDeploy = true

	err = cAppApi.ShowZonesForAppDeployment(ctx, &filter, &show)
	require.Nil(t, err, "ShowZonesForAppDeployment")
	require.Equal(t, 1, len(show.Data), "ShowZonesForAppDeployment DryRun=True")
	// TODO: Increase cloudlets refs such that San Jose can no longer support the App deployment
	dummy.Stop()
}

func testCloudletDnsLabel(t *testing.T, ctx context.Context, apis *AllApis) {
	var err error

	data := testutil.CloudletData()
	// Check that dns segment ids are unique for cloudlets.
	cl0 := data[0]
	cl0.Key.Name = "abc"
	cl0.Key.Organization = "def"
	cl0.ResTagMap = nil
	cl0.GpuConfig = edgeproto.GPUConfig{}
	cl0.Zone = ""

	cl1 := data[1]
	cl1.Key.Name = "ab,c"
	cl1.Key.Organization = "d,ef"
	cl1.ResTagMap = nil
	cl1.GpuConfig = edgeproto.GPUConfig{}
	cl1.Zone = ""

	dnsLabel0 := "abc-def"
	dnsLabel1 := "abc-def1"

	err = apis.cloudletApi.CreateCloudlet(&cl0, testutil.NewCudStreamoutCloudlet(ctx))
	require.Nil(t, err)
	err = apis.cloudletApi.CreateCloudlet(&cl1, testutil.NewCudStreamoutCloudlet(ctx))
	require.Nil(t, err)

	check0 := edgeproto.Cloudlet{}
	require.True(t, apis.cloudletApi.cache.Get(&cl0.Key, &check0))
	require.Equal(t, dnsLabel0, check0.DnsLabel)

	check1 := edgeproto.Cloudlet{}
	require.True(t, apis.cloudletApi.cache.Get(&cl1.Key, &check1))
	require.Equal(t, dnsLabel1, check1.DnsLabel)

	require.NotEqual(t, dnsLabel0, dnsLabel1)
	// check that ids are present in database
	require.True(t, testHasCloudletDnsLabel(apis.cloudletApi.sync.GetKVStore(), dnsLabel0))
	require.True(t, testHasCloudletDnsLabel(apis.cloudletApi.sync.GetKVStore(), dnsLabel1))

	// clean up
	err = apis.cloudletApi.DeleteCloudlet(&cl0, testutil.NewCudStreamoutCloudlet(ctx))
	require.Nil(t, err)
	err = apis.cloudletApi.DeleteCloudlet(&cl1, testutil.NewCudStreamoutCloudlet(ctx))
	require.Nil(t, err)
	// check that ids are removed from database
	require.False(t, testHasCloudletDnsLabel(apis.cloudletApi.sync.GetKVStore(), dnsLabel0))
	require.False(t, testHasCloudletDnsLabel(apis.cloudletApi.sync.GetKVStore(), dnsLabel1))
}

func testHasCloudletDnsLabel(kvstore objstore.KVStore, id string) bool {
	return testKVStoreHasKey(kvstore, edgeproto.CloudletDnsLabelDbKey(id))
}

func testCloudletEdgeboxOnly(t *testing.T, ctx context.Context, cloudlet edgeproto.Cloudlet, apis *AllApis) {
	// When edgebox only is set (by MC), cannot create non-edgebox platform.
	cloudlet.Key.Name = "test-edgebox-only"
	cloudlet.PlatformType = platform.PlatformTypeFake
	cloudlet.EdgeboxOnly = true
	err := apis.cloudletApi.CreateCloudlet(&cloudlet, testutil.NewCudStreamoutCloudlet(ctx))
	require.NotNil(t, err)
	require.Contains(t, err.Error(), "Cloudlet is restricted to edgebox or mock only platforms")
	// Test can create edgebox platform.
	cloudlet.PlatformType = platform.PlatformTypeFakeEdgebox
	err = apis.cloudletApi.CreateCloudlet(&cloudlet, testutil.NewCudStreamoutCloudlet(ctx))
	require.Nil(t, err)
	// clean up
	err = apis.cloudletApi.DeleteCloudlet(&cloudlet, testutil.NewCudStreamoutCloudlet(ctx))
}

<<<<<<< HEAD
func testCloudletZoneRef(t *testing.T, ctx context.Context, apis *AllApis) {
	cloudlet := testutil.CloudletData()[0]

	// create fails if refers to missing zone
	cloudlet.Key.Name = "test-zone-ref"
	cloudlet.Zone = "invalid-zone"
	err := apis.cloudletApi.CreateCloudlet(&cloudlet, testutil.NewCudStreamoutCloudlet(ctx))
	require.NotNil(t, err)
	require.Contains(t, err.Error(), "Zone")
	require.Contains(t, err.Error(), "not found")

	// update fails if refers to missing zone
	zone := edgeproto.Zone{}
	zone.Key.Name = "valid-zone"
	zone.Key.Organization = cloudlet.Key.Organization
	zone2 := edgeproto.Zone{}
	zone2.Key.Name = "valid-zone2"
	zone2.Key.Organization = cloudlet.Key.Organization
	// create valid zones
	_, err = apis.zoneApi.CreateZone(ctx, &zone)
	require.Nil(t, err)
	_, err = apis.zoneApi.CreateZone(ctx, &zone2)
	require.Nil(t, err)
	// create cloudlet with valid zone
	cloudlet.Zone = zone.Key.Name
	err = apis.cloudletApi.CreateCloudlet(&cloudlet, testutil.NewCudStreamoutCloudlet(ctx))
	require.Nil(t, err)
	// update to invalid zone must fail
	cloudlet.Zone = "invalid-zone"
	cloudlet.Fields = []string{edgeproto.CloudletFieldZone}
	err = apis.cloudletApi.UpdateCloudlet(&cloudlet, testutil.NewCudStreamoutCloudlet(ctx))
	require.NotNil(t, err)
	require.Contains(t, err.Error(), "Zone")
	require.Contains(t, err.Error(), "not found")
	// update to a different valid zone should succeed
	cloudlet.Zone = zone2.Key.Name
	cloudlet.Fields = []string{edgeproto.CloudletFieldZone}
	err = apis.cloudletApi.UpdateCloudlet(&cloudlet, testutil.NewCudStreamoutCloudlet(ctx))
	require.Nil(t, err)
	// cleanup
	err = apis.cloudletApi.DeleteCloudlet(&cloudlet, testutil.NewCudStreamoutCloudlet(ctx))
	require.Nil(t, err)
	_, err = apis.zoneApi.DeleteZone(ctx, &zone)
	require.Nil(t, err)
	_, err = apis.zoneApi.DeleteZone(ctx, &zone2)
	require.Nil(t, err)
=======
func testChangeCloudletDNS(t *testing.T, ctx context.Context, apis *AllApis) {
	// For now CRM off edge is unsupported
	err := apis.cloudletApi.ChangeCloudletDNS(&testutil.CloudletData()[0].Key, testutil.NewCudStreamoutCloudlet(ctx))
	require.NotNil(t, err)
	require.Contains(t, err.Error(), "unsupported")

	// Create a cloudlet to test with
	cloudlet := testutil.CloudletData()[2]
	cloudlet.Key.Name = "cloudletDNSUpdate"
	err = apis.cloudletApi.CreateCloudlet(&cloudlet, testutil.NewCudStreamoutCloudlet(ctx))
	require.Nil(t, err)
	info := testutil.CloudletInfoData()[2]
	info.Key = cloudlet.Key
	info.State = dme.CloudletState_CLOUDLET_STATE_READY
	apis.cloudletInfoApi.Update(ctx, &info, 0)
	err = waitForState(&cloudlet.Key, edgeproto.TrackedState_READY, apis)
	require.Nil(t, err, "cloudlet obj created")
	// check that static fqdn and running match
	cloudletObj := edgeproto.Cloudlet{}
	ok := apis.cloudletApi.store.Get(ctx, &cloudlet.Key, &cloudletObj)
	require.True(t, ok)
	require.Equal(t, cloudletObj.RootLbFqdn, cloudletObj.StaticRootLbFqdn)
	// add dedicated clusterInst
	clusterInst := testutil.ClusterInstData()[5]
	clusterInst.CloudletKey = cloudlet.Key
	err = apis.clusterInstApi.CreateClusterInst(&clusterInst, testutil.NewCudStreamoutClusterInst(ctx))
	require.Nil(t, err, "Create Dedicated ClusterInst")
	clusterObj := edgeproto.ClusterInst{}
	ok = apis.clusterInstApi.store.Get(ctx, &clusterInst.Key, &clusterObj)
	require.True(t, ok)
	originalFqdn := clusterObj.Fqdn
	// add shared clusterInst
	clusterInstShared := testutil.ClusterInstData()[6]
	clusterInstShared.CloudletKey = cloudlet.Key
	err = apis.clusterInstApi.CreateClusterInst(&clusterInstShared, testutil.NewCudStreamoutClusterInst(ctx))
	require.Nil(t, err, "Create Shared ClusterInst")
	ok = apis.clusterInstApi.store.Get(ctx, &clusterInstShared.Key, &clusterObj)
	require.True(t, ok)

	// add regual app/appinst
	app := testutil.AppData()[1]
	_, err = apis.appApi.CreateApp(ctx, &app)
	require.Nil(t, err, "Create App")
	regAppInstName := "changednsregularapp"
	appInst := edgeproto.AppInst{
		Key: edgeproto.AppInstKey{
			Name:         regAppInstName,
			Organization: clusterInst.Key.Organization,
		},
		AppKey:      app.Key,
		CloudletKey: cloudlet.Key,
		ClusterKey:  clusterInst.Key,
		CloudletLoc: cloudlet.Location,
		PowerState:  edgeproto.PowerState_POWER_ON,
	}
	err = apis.appInstApi.CreateAppInst(&appInst, testutil.NewCudStreamoutAppInst(ctx))
	require.Nil(t, err, "Create AppInst")
	ok = apis.appInstApi.store.Get(ctx, &appInst.Key, &appInst)
	require.True(t, ok)
	origURI := appInst.Uri

	// add internal app/appinst
	app = testutil.AppData()[7]
	_, err = apis.appApi.CreateApp(ctx, &app)
	require.Nil(t, err, "Create Internal App")
	internalAppInstName := "changednsinternallapp"
	appInst = edgeproto.AppInst{
		Key: edgeproto.AppInstKey{
			Name:         internalAppInstName,
			Organization: clusterInst.Key.Organization,
		},
		AppKey:      app.Key,
		CloudletKey: cloudlet.Key,
		ClusterKey:  clusterInst.Key,
		CloudletLoc: cloudlet.Location,
		PowerState:  edgeproto.PowerState_POWER_ON,
	}
	err = apis.appInstApi.CreateAppInst(&appInst, testutil.NewCudStreamoutAppInst(ctx))
	require.Nil(t, err, "Create Internal AppInst")
	ok = apis.appInstApi.store.Get(ctx, &appInst.Key, &appInst)
	require.True(t, ok)
	require.Empty(t, appInst.Uri)

	app = testutil.AppData()[1]
	regAppInstSharedAccName := "changednsregularsharedapp"
	appInst = edgeproto.AppInst{
		Key: edgeproto.AppInstKey{
			Name:         regAppInstSharedAccName,
			Organization: clusterInstShared.Key.Organization,
		},
		AppKey:      app.Key,
		CloudletKey: cloudlet.Key,
		ClusterKey:  clusterInstShared.Key,
		CloudletLoc: cloudlet.Location,
		PowerState:  edgeproto.PowerState_POWER_ON,
	}
	err = apis.appInstApi.CreateAppInst(&appInst, testutil.NewCudStreamoutAppInst(ctx))
	require.Nil(t, err, "Create AppInst with shared access")
	ok = apis.appInstApi.store.Get(ctx, &appInst.Key, &appInst)
	require.True(t, ok)

	// Set up a different appDNSRoot
	*appDNSRoot = "new.and.improved.dns.com"
	// Cloudlet has to be in maintenance mode
	err = apis.cloudletApi.ChangeCloudletDNS(&cloudlet.Key, testutil.NewCudStreamoutCloudlet(ctx))
	require.NotNil(t, err)
	require.Contains(t, err.Error(), "maintenance mode")
	err = apis.cloudletApi.setMaintenanceState(ctx, &cloudlet.Key, dme.MaintenanceState_UNDER_MAINTENANCE, ctx, "none")
	require.Nil(t, err, "update cloudlet maintenance state")

	eMock.verifyEvent(t, "cloudlet maintenance start", []node.EventTag{
		node.EventTag{
			Key:   "maintenance-state",
			Value: "UNDER_MAINTENANCE",
		},
	})
	err = apis.cloudletApi.ChangeCloudletDNS(&cloudlet.Key, testutil.NewCudStreamoutCloudlet(ctx))
	require.Nil(t, err)

	updatedRootLbFqdn := ""
	checkDNS := func() {
		// check new fqdn
		cloudletObj = edgeproto.Cloudlet{}
		ok = apis.cloudletApi.store.Get(ctx, &cloudlet.Key, &cloudletObj)
		require.True(t, ok)
		require.Contains(t, cloudletObj.RootLbFqdn, *appDNSRoot)
		// at this point static and current fqdns should be different
		require.NotEqual(t, cloudletObj.RootLbFqdn, cloudletObj.StaticRootLbFqdn)
		if updatedRootLbFqdn == "" {
			updatedRootLbFqdn = cloudletObj.RootLbFqdn
		} else {
			// This is test of the second run - check that nothing changed
			require.Equal(t, cloudletObj.RootLbFqdn, updatedRootLbFqdn)
		}
		annotationDNS, ok := cloudletObj.Annotations[cloudcommon.AnnotationPreviousDNSName]
		require.True(t, ok)
		require.Equal(t, cloudletObj.StaticRootLbFqdn, annotationDNS)
		ok = apis.clusterInstApi.store.Get(ctx, &clusterInst.Key, &clusterObj)
		require.True(t, ok)
		require.NotEqual(t, clusterObj.Fqdn, originalFqdn)
		require.Contains(t, clusterObj.Fqdn, *appDNSRoot)
		annotationDNS, ok = clusterObj.Annotations[cloudcommon.AnnotationPreviousDNSName]
		require.True(t, ok)
		require.Equal(t, originalFqdn, annotationDNS)
		// Check regular app
		appInst.Key.Name = regAppInstName
		ok = apis.appInstApi.store.Get(ctx, &appInst.Key, &appInst)
		require.True(t, ok)
		require.NotEqual(t, appInst.Uri, origURI)
		require.Contains(t, appInst.Uri, *appDNSRoot)
		// check that it has uri that matches the cluster fqdn
		require.Equal(t, clusterObj.Fqdn, appInst.Uri)
		annotationDNS, ok = appInst.Annotations[cloudcommon.AnnotationPreviousDNSName]
		require.True(t, ok)
		require.Equal(t, origURI, annotationDNS)
		// Check internal app - no changes
		appInst.Key.Name = internalAppInstName
		ok = apis.appInstApi.store.Get(ctx, &appInst.Key, &appInst)
		require.True(t, ok)
		require.Empty(t, appInst.Uri)
		_, ok = appInst.Annotations[cloudcommon.AnnotationPreviousDNSName]
		require.False(t, ok)
		// check shared access appInst
		appInst.Key.Name = regAppInstSharedAccName
		ok = apis.appInstApi.store.Get(ctx, &appInst.Key, &appInst)
		require.True(t, ok)
		require.Contains(t, appInst.Uri, *appDNSRoot)
		// check that it has uri that matches the sharedRootLb fqdn
		require.Equal(t, cloudletObj.RootLbFqdn, appInst.Uri)
		_, ok = appInst.Annotations[cloudcommon.AnnotationPreviousDNSName]
		require.True(t, ok)
	}
	checkDNS()

	// Repeat update should result in the same fqdn
	err = apis.cloudletApi.ChangeCloudletDNS(&cloudlet.Key, testutil.NewCudStreamoutCloudlet(ctx))
	require.Nil(t, err)
	checkDNS()
>>>>>>> 23742f76
}<|MERGE_RESOLUTION|>--- conflicted
+++ resolved
@@ -1158,7 +1158,6 @@
 	err = apis.cloudletApi.DeleteCloudlet(&cloudlet, testutil.NewCudStreamoutCloudlet(ctx))
 }
 
-<<<<<<< HEAD
 func testCloudletZoneRef(t *testing.T, ctx context.Context, apis *AllApis) {
 	cloudlet := testutil.CloudletData()[0]
 
@@ -1205,7 +1204,8 @@
 	require.Nil(t, err)
 	_, err = apis.zoneApi.DeleteZone(ctx, &zone2)
 	require.Nil(t, err)
-=======
+}
+
 func testChangeCloudletDNS(t *testing.T, ctx context.Context, apis *AllApis) {
 	// For now CRM off edge is unsupported
 	err := apis.cloudletApi.ChangeCloudletDNS(&testutil.CloudletData()[0].Key, testutil.NewCudStreamoutCloudlet(ctx))
@@ -1384,5 +1384,4 @@
 	err = apis.cloudletApi.ChangeCloudletDNS(&cloudlet.Key, testutil.NewCudStreamoutCloudlet(ctx))
 	require.Nil(t, err)
 	checkDNS()
->>>>>>> 23742f76
 }