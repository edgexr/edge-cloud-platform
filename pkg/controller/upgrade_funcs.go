// Copyright 2022 MobiledgeX, Inc
//
// Licensed under the Apache License, Version 2.0 (the "License");
// you may not use this file except in compliance with the License.
// You may obtain a copy of the License at
//
//      http://www.apache.org/licenses/LICENSE-2.0
//
// Unless required by applicable law or agreed to in writing, software
// distributed under the License is distributed on an "AS IS" BASIS,
// WITHOUT WARRANTIES OR CONDITIONS OF ANY KIND, either express or implied.
// See the License for the specific language governing permissions and
// limitations under the License.

package controller

import (
	"encoding/json"
	fmt "fmt"
	"reflect"
	"sort"
	"strconv"
	"strings"

	"github.com/edgexr/edge-cloud-platform/api/edgeproto"
	"github.com/edgexr/edge-cloud-platform/pkg/accessvars"
	"github.com/edgexr/edge-cloud-platform/pkg/cloudcommon"
	"github.com/edgexr/edge-cloud-platform/pkg/log"
	"github.com/edgexr/edge-cloud-platform/pkg/objstore"
	"github.com/edgexr/edge-cloud-platform/pkg/platform"
	"github.com/edgexr/edge-cloud-platform/pkg/platform/common/infracommon"
	"github.com/edgexr/edge-cloud-platform/pkg/vault"
	gonanoid "github.com/matoous/go-nanoid/v2"
	"github.com/oklog/ulid/v2"
	"go.etcd.io/etcd/client/v3/concurrency"
	context "golang.org/x/net/context"
)

func getDbObjectKeys(objStore objstore.KVStore, dbPrefix string) (map[string]struct{}, error) {
	keys := make(map[string]struct{})
	keystr := fmt.Sprintf("%s/", objstore.DbKeyPrefixString(dbPrefix))
	err := objStore.List(keystr, func(key, val []byte, rev, modRev int64) error {
		keys[string(key)] = struct{}{}
		return nil
	})
	return keys, err
}

func removeKeyDbPrefix(key, dbPrefix string) string {
	pre := objstore.DbKeyPrefixString(dbPrefix)
	if len(key) > len(pre)+1 {
		return key[len(pre)+1:]
	}
	return key
}

func unmarshalUpgradeObj(ctx context.Context, str string, obj interface{}) error {
	err2 := json.Unmarshal([]byte(str), obj)
	if err2 != nil {
		log.SpanLog(ctx, log.DebugLevelUpgrade, "Upgrade unmarshal object failed", "objType", reflect.TypeOf(obj).String(), "val", str, "err", err2)
		return err2
	}
	return nil
}

// New ClusterInstRefKey is just the ClusterKey
type ClusterInstRefKeyV1 struct {
	ClusterKey   edgeproto.ClusterKeyV1 `json:"cluster_key"`
	Organization string                 `json:"organization,omitempty"`
}

// New AppInstRefKey is the AppInst Name and Org
type AppInstRefKeyV1 struct {
	AppKey         edgeproto.AppKey    `json:"app_key"`
	ClusterInstKey ClusterInstRefKeyV1 `json:"cluster_inst_key"`
}

type CloudletRefsV1 struct {
	ClusterInsts []ClusterInstRefKeyV1 `json:"cluster_insts"`
	VmAppInsts   []AppInstRefKeyV1     `json:"vm_app_insts"`
	K8SAppInsts  []AppInstRefKeyV1     `json:"k8s_app_insts"`
}

type ClusterRefsV1 struct {
	Apps []AppInstRefKeyV1 `json:"apps"`
}

func AppInstKeyName(ctx context.Context, objStore objstore.KVStore, allApis *AllApis, sup *UpgradeSupport) error {
	log.SpanLog(ctx, log.DebugLevelUpgrade, "AppInstKeyName")

	// Track key refs so we can upgrade references
	clusterInstKeyRefs := make(map[ClusterInstRefKeyV1]edgeproto.ClusterKey)
	type ClusterInstV1 struct {
		Key edgeproto.ClusterInstKeyV1 `json:"key"`
	}
	// Upgrade ClusterInst keys
	clusterInstKeys, err := getDbObjectKeys(objStore, "ClusterInst")
	if err != nil {
		return err
	}
	for key, _ := range clusterInstKeys {
		_, err = objStore.ApplySTM(ctx, func(stm concurrency.STM) error {
			clusterInstStr := stm.Get(key)
			if clusterInstStr == "" {
				return nil // was deleted
			}
			clusterInst := edgeproto.ClusterInst{}
			if err2 := unmarshalUpgradeObj(ctx, clusterInstStr, &clusterInst); err2 != nil {
				return err2
			}
			if clusterInst.Key.ClusterKey.Organization == "" {
				// upgrade to new key. first load old version.
				v1 := ClusterInstV1{}
				if err2 := unmarshalUpgradeObj(ctx, clusterInstStr, &v1); err2 != nil {
					return err2
				}
				clusterInst.Key.ClusterKey.Name = v1.Key.ClusterKey.Name
				clusterInst.Key.ClusterKey.Organization = v1.Key.Organization
				clusterInst.Key.CloudletKey = v1.Key.CloudletKey
				stm.Del(key)
				allApis.clusterInstApi.store.STMPut(stm, &clusterInst)
			}
			oldRef := ClusterInstRefKeyV1{}
			oldRef.ClusterKey.Name = clusterInst.Key.ClusterKey.Name
			oldRef.Organization = clusterInst.Key.ClusterKey.Organization
			clusterInstKeyRefs[oldRef] = clusterInst.Key.ClusterKey
			return nil
		})
	}

	// Track key refs so we can upgrade references
	appInstKeyRefsUpgrade := make(map[AppInstRefKeyV1]edgeproto.AppInstRefKey)
	appInstKeyRefsCurrent := make(map[edgeproto.AppInstRefKey]struct{})
	appInstKeyJsonRefsUpgrade := make(map[string]string)
	appInstKeyJsonRefsCurrent := make(map[string]struct{})
	type AppInstV1 struct {
		Key             edgeproto.AppInstKeyV1 `json:"key"`
		RealClusterName string                 `json:"real_cluster_name"`
	}
	// Upgrade AppInst keys
	appInstKeys, err := getDbObjectKeys(objStore, "AppInst")
	if err != nil {
		return err
	}
	appInstKeysOrdered := []string{}
	for appInstKey, _ := range appInstKeys {
		// in order to have consistent results of unique name
		// generation for unit tests, the order the instances
		// are processed in must be consistent, so we sort them.
		appInstKeysOrdered = append(appInstKeysOrdered, appInstKey)
	}
	sort.Strings(appInstKeysOrdered)
	for _, appInstKey := range appInstKeysOrdered {
		_, err := objStore.ApplySTM(ctx, func(stm concurrency.STM) error {
			appInstStr := stm.Get(appInstKey)
			if appInstStr == "" {
				// deleted in the meantime
				return nil
			}
			var appInst edgeproto.AppInst
			if err2 := unmarshalUpgradeObj(ctx, appInstStr, &appInst); err2 != nil {
				return err2
			}
			appInstKeyNoPrefix := removeKeyDbPrefix(appInstKey, "AppInst")
			if appInst.Key.Name == "" {
				// upgrade to new key. first load old version.
				v1 := AppInstV1{}
				if err2 := unmarshalUpgradeObj(ctx, appInstStr, &v1); err2 != nil {
					return err2
				}
				appInst.Key.Organization = v1.Key.AppKey.Organization
				appInst.Key.CloudletKey = v1.Key.ClusterInstKey.CloudletKey
				appInst.AppKey = v1.Key.AppKey
				appInst.ClusterKey.Organization = v1.Key.ClusterInstKey.Organization
				// The "real" cluster name becomes the cluster.
				// The "virtual" cluster name is no longer
				// needed because uniqueness is provided by the
				// AppInst Name. We need to keep the virtual cluster
				// name around for backwards compatibility, however.
				if v1.RealClusterName != "" {
					appInst.ClusterKey.Name = v1.RealClusterName
					appInst.VirtualClusterKey.Name = v1.Key.ClusterInstKey.ClusterKey.Name
					appInst.VirtualClusterKey.Organization = v1.Key.ClusterInstKey.Organization
				} else {
					appInst.ClusterKey.Name = v1.Key.ClusterInstKey.ClusterKey.Name
				}
				clusterName := appInst.VirtualClusterKey.Name
				if clusterName == "" {
					clusterName = appInst.ClusterKey.Name
				}
				// generate a new name for the AppInst
				// number of iterations must be low to avoid
				// STM limits.
				baseName := appInst.AppKey.Name
				for ii := 0; ii < 10; ii++ {
					appInst.Key.Name = baseName
					if ii > 0 && ii < 7 {
						appInst.Key.Name += strconv.Itoa(ii)
					} else if ii == 7 {
						appInst.Key.Name += "-" + clusterName
					} else if ii > 7 {
						// use random suffix
						suffix := gonanoid.MustGenerate(cloudcommon.IdAlphabetLC, 3)
						appInst.Key.Name += suffix
					}
					if allApis.appInstApi.store.STMHas(stm, &appInst.Key) {
						// conflict, can't use
						appInst.Key.Name = ""
						continue
					}
					break
				}
				if appInst.Key.Name == "" {
					return fmt.Errorf("Failed to compute new AppInst Name for %s", v1.Key.GetKeyString())
				}
				allApis.appInstApi.store.STMPut(stm, &appInst)
				stm.Del(appInstKey)

				// fix AppInstRefs, map old to new
				oldRef := AppInstRefKeyV1{}
				oldRef.AppKey = appInst.AppKey
				oldRef.ClusterInstKey.ClusterKey.Name = appInst.ClusterKey.Name
				oldRef.ClusterInstKey.Organization = appInst.ClusterKey.Organization
				appInstKeyRefsUpgrade[oldRef] = *appInst.Key.GetRefKey()
				appInstKeyRefsCurrent[*appInst.Key.GetRefKey()] = struct{}{}
				// fix AppInstRefs json, map old to new
				keyJson, err := json.Marshal(appInst.Key)
				if err != nil {
					return err
				}
				appInstKeyJsonRefsUpgrade[appInstKeyNoPrefix] = string(keyJson)
			} else {
				oldRef := AppInstRefKeyV1{}
				oldRef.AppKey = appInst.AppKey
				oldRef.ClusterInstKey.ClusterKey.Name = appInst.ClusterKey.Name
				oldRef.ClusterInstKey.Organization = appInst.ClusterKey.Organization
				appInstKeyRefsUpgrade[oldRef] = *appInst.Key.GetRefKey()
				appInstKeyRefsCurrent[*appInst.Key.GetRefKey()] = struct{}{}

				appInstKeyJsonRefsCurrent[appInstKeyNoPrefix] = struct{}{}
				oldKey := edgeproto.AppInstKeyV1{}
				oldKey.AppKey = appInst.AppKey
				oldKey.ClusterInstKey.Organization = appInst.ClusterKey.Organization
				oldKey.ClusterInstKey.ClusterKey.Name = appInst.VClusterKey().Name
				oldKey.ClusterInstKey.CloudletKey = appInst.Key.CloudletKey
				oldKeyJSON, err := json.Marshal(oldKey)
				if err != nil {
					return err
				}
				appInstKeyJsonRefsUpgrade[string(oldKeyJSON)] = appInstKeyNoPrefix
			}
			return nil
		})
		if err != nil {
			return err
		}
	}

	fixAppInstRefs := func(refKey, refType string, refs []edgeproto.AppInstRefKey, refsV1 []AppInstRefKeyV1, updated *bool) error {
		if len(refs) != len(refsV1) {
			return fmt.Errorf("%s unexpected %s refs count difference between parsing as new (%d) vs old (%d) format", refKey, refType, len(refs), len(refsV1))
		}
		for ii := 0; ii < len(refs); ii++ {
			oldRef := refsV1[ii]
			newRef, found := appInstKeyRefsUpgrade[oldRef]
			if found {
				refs[ii] = newRef
				*updated = true
				continue
			}
			curRef := refs[ii]
			_, found = appInstKeyRefsCurrent[curRef]
			if !found {
				return fmt.Errorf("%s %s ref %v not found for either new or old AppInstKeyName versions", refKey, refType, curRef)
			}
		}
		return nil
	}

	// Fix cloudlet refs
	cloudletRefsKeys, err := getDbObjectKeys(objStore, "CloudletRefs")
	if err != nil {
		return err
	}
	for refsKey, _ := range cloudletRefsKeys {
		_, err := objStore.ApplySTM(ctx, func(stm concurrency.STM) error {
			refsStr := stm.Get(refsKey)
			var refs edgeproto.CloudletRefs
			if err2 := unmarshalUpgradeObj(ctx, refsStr, &refs); err2 != nil {
				return err2
			}
			var refsV1 CloudletRefsV1
			if err2 := unmarshalUpgradeObj(ctx, refsStr, &refsV1); err2 != nil {
				return err2
			}
			updated := false
			if len(refs.ClusterInsts) == len(refsV1.ClusterInsts) {
				for ii := 0; ii < len(refs.ClusterInsts); ii++ {
					oldRef := refsV1.ClusterInsts[ii]
					newRef, found := clusterInstKeyRefs[oldRef]
					if found {
						refs.ClusterInsts[ii] = newRef
						updated = true
					}
				}
			}
			if err2 := fixAppInstRefs(refsKey, "VmAppInsts", refs.VmAppInsts, refsV1.VmAppInsts, &updated); err != nil {
				return err2
			}
			if err2 := fixAppInstRefs(refsKey, "K8SAppInsts", refs.K8SAppInsts, refsV1.K8SAppInsts, &updated); err != nil {
				return err2
			}
			if updated {
				allApis.cloudletRefsApi.store.STMPut(stm, &refs)
			}
			return nil
		})
		if err != nil {
			return err
		}
	}

	// Fix cluster refs
	clusterRefsKeys, err := getDbObjectKeys(objStore, "ClusterRefs")
	if err != nil {
		return err
	}
	for refsKey, _ := range clusterRefsKeys {
		_, err := objStore.ApplySTM(ctx, func(stm concurrency.STM) error {
			refsStr := stm.Get(refsKey)
			var refs edgeproto.ClusterRefs
			if err2 := unmarshalUpgradeObj(ctx, refsStr, &refs); err2 != nil {
				return err2
			}
			var refsV1 ClusterRefsV1
			if err2 := unmarshalUpgradeObj(ctx, refsStr, &refsV1); err2 != nil {
				return err2
			}
			updated := false
			if err2 := fixAppInstRefs(refsKey, "Apps", refs.Apps, refsV1.Apps, &updated); err != nil {
				return err2
			}
			if updated {
				allApis.clusterRefsApi.store.STMPut(stm, &refs)
			}
			return nil
		})
		if err != nil {
			return err
		}
	}

	// Fix AppInst refs
	appInstRefsKeys, err := getDbObjectKeys(objStore, "AppInstRefs")
	if err != nil {
		return err
	}
	fixRefs := func(refsKey string, insts map[string]uint32, updated *bool) error {
		for k, v := range insts {
			if _, found := appInstKeyJsonRefsCurrent[k]; found {
				// already current
				continue
			}
			if newKey, found := appInstKeyJsonRefsUpgrade[k]; found {
				delete(insts, k)
				insts[newKey] = v
				*updated = true
				continue
			}
			log.SpanLog(ctx, log.DebugLevelUpgrade, "appInstKeyJsonRefsCurrent", "map", appInstKeyJsonRefsCurrent)
			log.SpanLog(ctx, log.DebugLevelUpgrade, "appInstKeyJsonRefsUpgrade", "map", appInstKeyJsonRefsUpgrade)
			return fmt.Errorf("%s unknown AppInstRef %s", refsKey, k)
		}
		return nil
	}
	for refsKey, _ := range appInstRefsKeys {
		_, err := objStore.ApplySTM(ctx, func(stm concurrency.STM) error {
			refsStr := stm.Get(refsKey)
			var refs edgeproto.AppInstRefs
			if err2 := unmarshalUpgradeObj(ctx, refsStr, &refs); err2 != nil {
				return err2
			}
			updated := false
			err := fixRefs(refsKey, refs.Insts, &updated)
			if err != nil {
				return err
			}
			err = fixRefs(refsKey, refs.DeleteRequestedInsts, &updated)
			if err != nil {
				return err
			}
			if updated {
				allApis.appInstRefsApi.store.STMPut(stm, &refs)
			}
			return nil
		})
		if err != nil {
			return err
		}
	}

	return nil
}

var validPlatformTypes = map[string]struct{}{
	platform.PlatformTypeFake:              {},
	platform.PlatformTypeDind:              {},
	platform.PlatformTypeOpenstack:         {},
	platform.PlatformTypeAzure:             {},
	platform.PlatformTypeGCP:               {},
	platform.PlatformTypeEdgebox:           {},
	platform.PlatformTypeFakeInfra:         {},
	platform.PlatformTypeVSphere:           {},
	platform.PlatformTypeAWSEKS:            {},
	platform.PlatformTypeVMPool:            {},
	platform.PlatformTypeAWSEC2:            {},
	platform.PlatformTypeVCD:               {},
	platform.PlatformTypeK8SBareMetal:      {},
	platform.PlatformTypeKind:              {},
	platform.PlatformTypeKindInfra:         {},
	platform.PlatformTypeFakeSingleCluster: {},
	platform.PlatformTypeFederation:        {},
	platform.PlatformTypeFakeVMPool:        {},
	platform.PlatformTypeK8SOperator:       {},
}

func PlatformType(ctx context.Context, objStore objstore.KVStore, allApis *AllApis, sup *UpgradeSupport) error {
	log.SpanLog(ctx, log.DebugLevelUpgrade, "PlatformType upgrade")

	// Convert platformtype from enum to string
	cloudletKeys, err := getDbObjectKeys(objStore, "Cloudlet")
	if err != nil {
		return err
	}
	for cloudletKey, _ := range cloudletKeys {
		_, err := objStore.ApplySTM(ctx, func(stm concurrency.STM) error {
			cloudletStr := stm.Get(cloudletKey)
			if cloudletStr == "" {
				// deleted in the meantime
				return nil
			}
			// Platform types were written as a string by the
			// autogenerated MarshalJSON func for enums. The new
			// names are exactly these strings, except lower case.
			cloudlet := edgeproto.Cloudlet{}
			if err2 := unmarshalUpgradeObj(ctx, cloudletStr, &cloudlet); err2 != nil {
				return err2
			}
			if _, found := validPlatformTypes[cloudlet.PlatformType]; found {
				// already valid
				return nil
			}
			if cloudlet.PlatformType == "" {
				// Fake was enum val 0, so was not written out
				cloudlet.PlatformType = platform.PlatformTypeFake
			} else {
				cloudlet.PlatformType = strings.ToLower(cloudlet.PlatformType)
			}
			allApis.cloudletApi.store.STMPut(stm, &cloudlet)
			return nil
		})
		if err != nil {
			return err
		}
	}
	return nil
}

func CloudletAccessVars(ctx context.Context, objStore objstore.KVStore, allApis *AllApis, sup *UpgradeSupport) error {
	log.SpanLog(ctx, log.DebugLevelUpgrade, "CloudletAccessVars upgrade")
	getOpenstackAccessVarsPath := func(key *edgeproto.CloudletKey, region, physicalName string) string {
		return fmt.Sprintf("/secret/data/%s/cloudlet/openstack/%s/%s/openrc.json", region, key.Organization, physicalName)
	}
	getVCDAccessVarsPath := func(key *edgeproto.CloudletKey, region, physicalName string) string {
		return fmt.Sprintf("/secret/data/%s/cloudlet/vcd/%s/%s/vcd.json", region, key.Organization, physicalName)
	}

	cloudletKeys, err := getDbObjectKeys(objStore, "Cloudlet")
	if err != nil {
		return err
	}
	for cloudletKey, _ := range cloudletKeys {
		_, err := objStore.ApplySTM(ctx, func(stm concurrency.STM) error {
			cloudletStr := stm.Get(cloudletKey)
			if cloudletStr == "" {
				// deleted in the meantime
				return nil
			}
			cloudlet := edgeproto.Cloudlet{}
			if err2 := unmarshalUpgradeObj(ctx, cloudletStr, &cloudlet); err2 != nil {
				return err2
			}
			// get old vars path func
			var oldPathFunc func(key *edgeproto.CloudletKey, region, physicalName string) string
			if cloudlet.PlatformType == platform.PlatformTypeOpenstack {
				oldPathFunc = getOpenstackAccessVarsPath
			} else if cloudlet.PlatformType == platform.PlatformTypeVCD {
				oldPathFunc = getVCDAccessVarsPath
			} else {
				log.SpanLog(ctx, log.DebugLevelUpgrade, "CloudletAccessVars upgrade ignoring platform type", "platformType", cloudlet.PlatformType, "cloudlet", cloudlet.Key)
				return nil
			}
			// check if already converted
			vars, err2 := accessvars.GetCloudletAccessVars(ctx, sup.region, &cloudlet, sup.vaultConfig)
			if err2 == nil && len(vars) != 0 {
				// already converted
				log.SpanLog(ctx, log.DebugLevelUpgrade, "CloudletAccessVars upgrade already converted", "cloudlet", cloudlet.Key)
				return nil
			} else if err2 != nil && !vault.IsErrNoSecretsAtPath(err2) {
				return err2
			}
			// get old vars
			oldPath := oldPathFunc(&cloudlet.Key, sup.region, cloudlet.PhysicalName)
			vars, err2 = infracommon.GetEnvVarsFromVault(ctx, sup.vaultConfig, oldPath)
			if vault.IsErrNoSecretsAtPath(err2) {
				// no secrets to convert
				log.SpanLog(ctx, log.DebugLevelUpgrade, "CloudletAccessVars upgrade no secrets to convert", "cloudlet", cloudlet.Key, "path", oldPath)
				return nil
			}
			if err != nil {
				return err2
			}
			if len(vars) == 0 {
				// no vars for cloudlet, skip it
				log.SpanLog(ctx, log.DebugLevelUpgrade, "CloudletAccessVars upgrade no vars, skipping", "cloudlet", cloudlet.Key, "path", oldPath)
				return nil
			}
			// write to new path
			err2 = accessvars.SaveCloudletAccessVars(ctx, sup.region, &cloudlet, sup.vaultConfig, vars, nil)
			if err2 != nil {
				return err2
			}
			log.SpanLog(ctx, log.DebugLevelUpgrade, "CloudletAccessVars upgraded", "cloudlet", cloudlet.Key)
			return nil
		})
		if err != nil {
			return err
		}
	}
	return nil
}

<<<<<<< HEAD
func AddStaticFqdn(ctx context.Context, objStore objstore.KVStore, allApis *AllApis, sup *UpgradeSupport) error {
	// 1. Update cloudlets - set StaticRootLbFqdn
=======
func UpgradeCrmOnEdge(ctx context.Context, objStore objstore.KVStore, allApis *AllApis, sup *UpgradeSupport) error {
	log.SpanLog(ctx, log.DebugLevelUpgrade, "CrmOnEdge")

>>>>>>> 9e77cfb2
	cloudletKeys, err := getDbObjectKeys(objStore, "Cloudlet")
	if err != nil {
		return err
	}
	for cloudletKey := range cloudletKeys {
		_, err := objStore.ApplySTM(ctx, func(stm concurrency.STM) error {
			cloudletStr := stm.Get(cloudletKey)
			if cloudletStr == "" {
				// deleted in the meantime
				return nil
			}
			cloudlet := edgeproto.Cloudlet{}
			if err2 := unmarshalUpgradeObj(ctx, cloudletStr, &cloudlet); err2 != nil {
				return err2
			}
<<<<<<< HEAD
			// sanity check
			if cloudlet.StaticRootLbFqdn == "" {
				cloudlet.StaticRootLbFqdn = cloudlet.RootLbFqdn
				allApis.cloudletApi.store.STMPut(stm, &cloudlet)
			}
=======
			if cloudlet.ObjId != "" {
				// already upgraded
				return nil
			}
			// all cloudlets before upgrade were designed for
			// CRM on the edge site
			cloudlet.CrmOnEdge = true
			cloudlet.ObjId = ulid.Make().String()
			allApis.cloudletApi.store.STMPut(stm, &cloudlet)
>>>>>>> 9e77cfb2
			return nil
		})
		if err != nil {
			return err
		}
	}
<<<<<<< HEAD
	// 2. Update clusters
	clusterKeys, err := getDbObjectKeys(objStore, "ClusterInst")
	if err != nil {
		return err
	}
	for clusterKey := range clusterKeys {
		_, err := objStore.ApplySTM(ctx, func(stm concurrency.STM) error {
			clusterInstStr := stm.Get(clusterKey)
			if clusterInstStr == "" {
				return nil
			}
			cluster := edgeproto.ClusterInst{}
			if err2 := unmarshalUpgradeObj(ctx, clusterInstStr, &cluster); err2 != nil {
				return err2
			}
			if cluster.StaticFqdn == "" {
				cluster.StaticFqdn = cluster.Fqdn
				allApis.clusterInstApi.store.STMPut(stm, &cluster)
			}
=======

	// Upgrade AppInst keys
	appInstKeys, err := getDbObjectKeys(objStore, "AppInst")
	if err != nil {
		return err
	}
	for appInstKey := range appInstKeys {
		_, err := objStore.ApplySTM(ctx, func(stm concurrency.STM) error {
			appInstStr := stm.Get(appInstKey)
			if appInstStr == "" {
				// deleted in the meantime
				return nil
			}
			var appInst edgeproto.AppInst
			if err2 := unmarshalUpgradeObj(ctx, appInstStr, &appInst); err2 != nil {
				return err2
			}
			if appInst.ObjId == "" {
				// already upgraded
				return nil
			}
			appInst.ObjId = ulid.Make().String()
			allApis.appInstApi.store.STMPut(stm, &appInst)
>>>>>>> 9e77cfb2
			return nil
		})
		if err != nil {
			return err
		}
	}
<<<<<<< HEAD
	// 3. Update AppInsts
	appInstKeys, err := getDbObjectKeys(objStore, "AppInst")
	if err != nil {
		return err
	}
	for appInstKey := range appInstKeys {
		_, err := objStore.ApplySTM(ctx, func(stm concurrency.STM) error {
			appInstString := stm.Get(appInstKey)
			if appInstString == "" {
				return nil
			}
			appInst := edgeproto.AppInst{}
			if err2 := unmarshalUpgradeObj(ctx, appInstString, &appInst); err2 != nil {
				return err2
			}
			if appInst.StaticUri == "" {
				appInst.StaticUri = appInst.Uri
				allApis.appInstApi.store.STMPut(stm, &appInst)
			}
=======

	// Upgrade ClusterInst keys
	clusterInstKeys, err := getDbObjectKeys(objStore, "ClusterInst")
	if err != nil {
		return err
	}
	for key, _ := range clusterInstKeys {
		_, err = objStore.ApplySTM(ctx, func(stm concurrency.STM) error {
			clusterInstStr := stm.Get(key)
			if clusterInstStr == "" {
				return nil // was deleted
			}
			clusterInst := edgeproto.ClusterInst{}
			if err2 := unmarshalUpgradeObj(ctx, clusterInstStr, &clusterInst); err2 != nil {
				return err2
			}
			if clusterInst.ObjId == "" {
				// already upgraded
				return nil
			}
			clusterInst.ObjId = ulid.Make().String()
			allApis.clusterInstApi.store.STMPut(stm, &clusterInst)
>>>>>>> 9e77cfb2
			return nil
		})
		if err != nil {
			return err
		}
	}
	return nil
}<|MERGE_RESOLUTION|>--- conflicted
+++ resolved
@@ -540,14 +540,8 @@
 	return nil
 }
 
-<<<<<<< HEAD
 func AddStaticFqdn(ctx context.Context, objStore objstore.KVStore, allApis *AllApis, sup *UpgradeSupport) error {
 	// 1. Update cloudlets - set StaticRootLbFqdn
-=======
-func UpgradeCrmOnEdge(ctx context.Context, objStore objstore.KVStore, allApis *AllApis, sup *UpgradeSupport) error {
-	log.SpanLog(ctx, log.DebugLevelUpgrade, "CrmOnEdge")
-
->>>>>>> 9e77cfb2
 	cloudletKeys, err := getDbObjectKeys(objStore, "Cloudlet")
 	if err != nil {
 		return err
@@ -563,13 +557,88 @@
 			if err2 := unmarshalUpgradeObj(ctx, cloudletStr, &cloudlet); err2 != nil {
 				return err2
 			}
-<<<<<<< HEAD
 			// sanity check
 			if cloudlet.StaticRootLbFqdn == "" {
 				cloudlet.StaticRootLbFqdn = cloudlet.RootLbFqdn
 				allApis.cloudletApi.store.STMPut(stm, &cloudlet)
 			}
-=======
+			return nil
+		})
+		if err != nil {
+			return err
+		}
+	}
+	// 2. Update clusters
+	clusterKeys, err := getDbObjectKeys(objStore, "ClusterInst")
+	if err != nil {
+		return err
+	}
+	for clusterKey := range clusterKeys {
+		_, err := objStore.ApplySTM(ctx, func(stm concurrency.STM) error {
+			clusterInstStr := stm.Get(clusterKey)
+			if clusterInstStr == "" {
+				return nil
+			}
+			cluster := edgeproto.ClusterInst{}
+			if err2 := unmarshalUpgradeObj(ctx, clusterInstStr, &cluster); err2 != nil {
+				return err2
+			}
+			if cluster.StaticFqdn == "" {
+				cluster.StaticFqdn = cluster.Fqdn
+				allApis.clusterInstApi.store.STMPut(stm, &cluster)
+			}
+			return nil
+		})
+		if err != nil {
+			return err
+		}
+	}
+	// 3. Update AppInsts
+	appInstKeys, err := getDbObjectKeys(objStore, "AppInst")
+	if err != nil {
+		return err
+	}
+	for appInstKey := range appInstKeys {
+		_, err := objStore.ApplySTM(ctx, func(stm concurrency.STM) error {
+			appInstString := stm.Get(appInstKey)
+			if appInstString == "" {
+				return nil
+			}
+			appInst := edgeproto.AppInst{}
+			if err2 := unmarshalUpgradeObj(ctx, appInstString, &appInst); err2 != nil {
+				return err2
+			}
+			if appInst.StaticUri == "" {
+				appInst.StaticUri = appInst.Uri
+				allApis.appInstApi.store.STMPut(stm, &appInst)
+			}
+			return nil
+		})
+		if err != nil {
+			return err
+		}
+	}
+	return nil
+}
+
+func UpgradeCrmOnEdge(ctx context.Context, objStore objstore.KVStore, allApis *AllApis, sup *UpgradeSupport) error {
+	log.SpanLog(ctx, log.DebugLevelUpgrade, "CrmOnEdge")
+
+	cloudletKeys, err := getDbObjectKeys(objStore, "Cloudlet")
+	if err != nil {
+		return err
+	}
+	for cloudletKey := range cloudletKeys {
+		_, err := objStore.ApplySTM(ctx, func(stm concurrency.STM) error {
+			cloudletStr := stm.Get(cloudletKey)
+			if cloudletStr == "" {
+				// deleted in the meantime
+				return nil
+			}
+			cloudlet := edgeproto.Cloudlet{}
+			if err2 := unmarshalUpgradeObj(ctx, cloudletStr, &cloudlet); err2 != nil {
+				return err2
+			}
 			if cloudlet.ObjId != "" {
 				// already upgraded
 				return nil
@@ -579,34 +648,12 @@
 			cloudlet.CrmOnEdge = true
 			cloudlet.ObjId = ulid.Make().String()
 			allApis.cloudletApi.store.STMPut(stm, &cloudlet)
->>>>>>> 9e77cfb2
-			return nil
-		})
-		if err != nil {
-			return err
-		}
-	}
-<<<<<<< HEAD
-	// 2. Update clusters
-	clusterKeys, err := getDbObjectKeys(objStore, "ClusterInst")
-	if err != nil {
-		return err
-	}
-	for clusterKey := range clusterKeys {
-		_, err := objStore.ApplySTM(ctx, func(stm concurrency.STM) error {
-			clusterInstStr := stm.Get(clusterKey)
-			if clusterInstStr == "" {
-				return nil
-			}
-			cluster := edgeproto.ClusterInst{}
-			if err2 := unmarshalUpgradeObj(ctx, clusterInstStr, &cluster); err2 != nil {
-				return err2
-			}
-			if cluster.StaticFqdn == "" {
-				cluster.StaticFqdn = cluster.Fqdn
-				allApis.clusterInstApi.store.STMPut(stm, &cluster)
-			}
-=======
+			return nil
+		})
+		if err != nil {
+			return err
+		}
+	}
 
 	// Upgrade AppInst keys
 	appInstKeys, err := getDbObjectKeys(objStore, "AppInst")
@@ -630,34 +677,12 @@
 			}
 			appInst.ObjId = ulid.Make().String()
 			allApis.appInstApi.store.STMPut(stm, &appInst)
->>>>>>> 9e77cfb2
-			return nil
-		})
-		if err != nil {
-			return err
-		}
-	}
-<<<<<<< HEAD
-	// 3. Update AppInsts
-	appInstKeys, err := getDbObjectKeys(objStore, "AppInst")
-	if err != nil {
-		return err
-	}
-	for appInstKey := range appInstKeys {
-		_, err := objStore.ApplySTM(ctx, func(stm concurrency.STM) error {
-			appInstString := stm.Get(appInstKey)
-			if appInstString == "" {
-				return nil
-			}
-			appInst := edgeproto.AppInst{}
-			if err2 := unmarshalUpgradeObj(ctx, appInstString, &appInst); err2 != nil {
-				return err2
-			}
-			if appInst.StaticUri == "" {
-				appInst.StaticUri = appInst.Uri
-				allApis.appInstApi.store.STMPut(stm, &appInst)
-			}
-=======
+			return nil
+		})
+		if err != nil {
+			return err
+		}
+	}
 
 	// Upgrade ClusterInst keys
 	clusterInstKeys, err := getDbObjectKeys(objStore, "ClusterInst")
@@ -680,7 +705,6 @@
 			}
 			clusterInst.ObjId = ulid.Make().String()
 			allApis.clusterInstApi.store.STMPut(stm, &clusterInst)
->>>>>>> 9e77cfb2
 			return nil
 		})
 		if err != nil {
