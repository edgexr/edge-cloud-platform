--- conflicted
+++ resolved
@@ -2653,7 +2653,6 @@
 	}
 }
 
-<<<<<<< HEAD
 func (s *CloudletApi) updateZoneForCloudlet(ctx context.Context, ckey *edgeproto.CloudletKey) {
 	// when zone for cloudlet changes, update the zonekey on all appinsts and
 	// clusterinsts for that cloudlet.
@@ -2779,7 +2778,8 @@
 			log.SpanLog(ctx, log.DebugLevelApi, "failed to update zone location", "operator", org, "err", err)
 		}
 	}
-=======
+}
+
 func (s *CloudletApi) ChangeCloudletDNS(key *edgeproto.CloudletKey, inCb edgeproto.CloudletApi_ChangeCloudletDNSServer) (reterr error) {
 	ctx := inCb.Context()
 	cctx := DefCallContext()
@@ -2906,5 +2906,4 @@
 	}
 	cb.Send(&edgeproto.Result{Message: "DNS Migration complete"})
 	return nil
->>>>>>> 23742f76
 }